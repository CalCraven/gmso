--- conflicted
+++ resolved
@@ -147,20 +147,6 @@
     has_simtk_unit = False
 
 try:
-<<<<<<< HEAD
-    import networkx
-    has_networkx = True
-    del networkx
-except ImportError:
-    has_networkx = False
-
-try:
-    from matplotlib import pyplot
-    has_pyplot = True
-    del pyplot
-except ImportError:
-    has_pyplot = False   
-=======
     import ipywidgets
     has_ipywidgets = True
     del ipywidgets
@@ -179,5 +165,4 @@
         __IPYTHON__
         return True
     except NameError:
-        return False
->>>>>>> 146f8aa3
+        return False