"""Convert to and from a TRIPOS mol2 file."""
#TODO add sources of mol2 files
import os
import warnings

import unyt as u

from gmso import Atom, Bond, Topology
from gmso.core.element import element_by_name


def from_mol2(filename): #TODO add flags for information to return
    #TODO: descriptions and examples
    #TODO: Be sure to be clear about how to read in to mbuild compound using gmso.external.to_mbuild function

    msg = "Provided path to file that does not exist"
    if not os.path.isfile(filename):
        raise OSError(msg)
    #TODO: write a function that verifies a file path is a mol2 file

    # Initialize topology
    topology = Topology(name=os.path.splitext(os.path.basename(filename))[0])
    #save the name from the filename
    f = open(filename, 'r')
    line = f.readline()
    while f:
        # check for header character in line
        if line.startswith('@<TRIPOS>'):
            # if header character in line, send to a function that will direct it properly
            line, topology = parse_record_type_indicator(f, line, topology)
        elif line == "":
            break
        else:
            # else, skip to next line
            line = f.readline()
    f.close()

    # return warnings if any sections are not covered
    # save sections to a list for each
    # Iterate through list of <ATOM> to save to Topology.sites
    # Iterate through list of <BOND> to save to Topology.bonds
    # Save box dimensions to Topology.box
    # Make sure other attributes of the topology are updated accordingly
    #TODO: read in parameters to correct attribute as well
    return topology

def load_top_sites(f, topology):
    """Take a mol2 file section with the heading @<TRIPOS>ATOM and save to the topology.sites attribute"""
    while True:
        line = f.readline()
        if '@' not in line:
            line = line.split()
            position = [float(x) for x in line[2:5]] * u.Å
            # TODO: make sure charges are also saved as a unyt value
            # TODO: add validation for element names
            atom = Atom(name=line[1], position=position.to('nm'), charge=float(line[8]), element=element_by_name(line[5]))
            topology.add_site(atom)
        else:
            break
    return line, topology

def load_top_bonds(f, topology):
    """Take a mol2 file section with the heading @<TRIPOS>BOND and save to the topology.bonds attribute"""
    while True:
        line = f.readline()
        if '@' not in line:
            line = line.split()
            bond = Bond(connection_members=(topology.sites[int(line[1])-1], topology.sites[int(line[2])-1]))
            topology.add_connection(bond)
        else:
            break
    return line, topology

def load_top_box(f, topology):
    """Take a mol2 file section with the heading @<TRIPOS>FF_PBC and save to a topology"""
    while True:
        line = f.readline()
        if '@' not in line:
            line = line.split()
            #TODO: write to box information
        else:
            break
    return line, topology

def parse_record_type_indicator(f, line, topology):
    """Take a specific record type indicator from a mol2 file format and save to the proper attribute of a gmso topology.
    Supported record type indicators include Atom, Bond, FF_PBC."""
    supported_rti = {'@<TRIPOS>ATOM\n':load_top_sites,
                     '@<TRIPOS>BOND\n':load_top_bonds,
                     '@<TRIPOS>FF_PBC\n':load_top_box}
    #read in to atom attribute
    try:
        return supported_rti[line](f, topology)
    except KeyError:
        warnings.warn('The record type indicator {} is not supported'.format(line))
        line = f.readline()
<<<<<<< HEAD
        return line, topology
=======
        return line, topology



def to_mol2(topology, openmm_object="topology"):
    """Convert an untyped topology object to an untyped OpenMM modeller or topology.

    This is useful if it's preferred to atom-type a system within OpenMM.
    See http://openmm.org for more information.

    Parameters
    ----------
    topology : `Topology` object
        An untyped topology object
    open_mm_object : 'topology' or 'modeller' OpenMM object, default='topology'
        Untyped OpenMM object to convert to

    Returns
    -------
    open_mm_object : Untyped `topology` or `modeller` object

    """
    openmm_top = app.Topology()

    # Get topology.positions into OpenMM form
    openmm_unit = 1 * simtk_unit.nanometer
    topology.positions.convert_to_units(openmm_unit.unit.get_symbol())
    value = [i.value for i in topology.positions]
    openmm_pos = simtk_unit.Quantity(value=value, unit=openmm_unit.unit)

    # Adding a default chain and residue temporarily
    chain = openmm_top.addChain()
    residue = openmm_top.addResidue(name="RES", chain=chain)

    for site in topology.sites:
        openmm_top.addAtom(
            name=site.name, element=site.element.name, residue=residue
        )

    # Set box
    box = topology.box
    box.lengths.convert_to_units(u.nanometer)
    lengths = box.lengths.value
    openmm_top.setUnitCellDimensions(lengths)

    # TODO: Figure out how to add residues
    # TODO: Convert connections to OpenMM Bonds

    if openmm_object == "topology":

        return openmm_top

    else:
        modeller = app.Modeller(openmm_top, openmm_pos)

        return modeller
>>>>>>> 33ed0ef1
<|MERGE_RESOLUTION|>--- conflicted
+++ resolved
@@ -94,63 +94,4 @@
     except KeyError:
         warnings.warn('The record type indicator {} is not supported'.format(line))
         line = f.readline()
-<<<<<<< HEAD
-        return line, topology
-=======
-        return line, topology
-
-
-
-def to_mol2(topology, openmm_object="topology"):
-    """Convert an untyped topology object to an untyped OpenMM modeller or topology.
-
-    This is useful if it's preferred to atom-type a system within OpenMM.
-    See http://openmm.org for more information.
-
-    Parameters
-    ----------
-    topology : `Topology` object
-        An untyped topology object
-    open_mm_object : 'topology' or 'modeller' OpenMM object, default='topology'
-        Untyped OpenMM object to convert to
-
-    Returns
-    -------
-    open_mm_object : Untyped `topology` or `modeller` object
-
-    """
-    openmm_top = app.Topology()
-
-    # Get topology.positions into OpenMM form
-    openmm_unit = 1 * simtk_unit.nanometer
-    topology.positions.convert_to_units(openmm_unit.unit.get_symbol())
-    value = [i.value for i in topology.positions]
-    openmm_pos = simtk_unit.Quantity(value=value, unit=openmm_unit.unit)
-
-    # Adding a default chain and residue temporarily
-    chain = openmm_top.addChain()
-    residue = openmm_top.addResidue(name="RES", chain=chain)
-
-    for site in topology.sites:
-        openmm_top.addAtom(
-            name=site.name, element=site.element.name, residue=residue
-        )
-
-    # Set box
-    box = topology.box
-    box.lengths.convert_to_units(u.nanometer)
-    lengths = box.lengths.value
-    openmm_top.setUnitCellDimensions(lengths)
-
-    # TODO: Figure out how to add residues
-    # TODO: Convert connections to OpenMM Bonds
-
-    if openmm_object == "topology":
-
-        return openmm_top
-
-    else:
-        modeller = app.Modeller(openmm_top, openmm_pos)
-
-        return modeller
->>>>>>> 33ed0ef1
+        return line, topology