--- conflicted
+++ resolved
@@ -1149,13 +1149,14 @@
 
     dihedral_forces = list()
     for group in groups:
-<<<<<<< HEAD
         container = dtype_group_map[group]["container"]
         if isinstance(container(), hoomd.md.dihedral.OPLS):
             dihedral_forces.append(
                 dtype_group_map[group]["parser"](
                     container=container(),
-                    dtypes=groups[group],
+                    dihedrals=groups[group],
+                    expected_units_dim=expected_unitsDict[group],
+                    base_units=base_units,
                 )
             )
         elif v_hoomd == "gt3.8" and isinstance(
@@ -1163,8 +1164,10 @@
         ):
             dihedral_forces.extend(
                 dtype_group_map[group]["parser"](
-                    container=container,
-                    dtypes=groups[group],
+                    container=dtype_group_map[group]["container"](),
+                    dihedrals=groups[group],
+                    expected_units_dim=expected_unitsDict[group],
+                    base_units=base_units,
                 )
             )
         elif v_hoomd == "lt3.8" and isinstance(
@@ -1172,32 +1175,31 @@
         ):
             dihedral_forces.extend(
                 dtype_group_map[group]["parser"](
-                    container=container,
-                    dtypes=groups[group],
+                    container=dtype_group_map[group]["container"](),
+                    dihedrals=groups[group],
+                    expected_units_dim=expected_unitsDict[group],
+                    base_units=base_units,
                 )
-=======
-        dihedral_forces.append(
-            dtype_group_map[group]["parser"](
-                container=dtype_group_map[group]["container"](),
-                dihedrals=groups[group],
-                expected_units_dim=expected_unitsDict[group],
-                base_units=base_units,
->>>>>>> 6fa1518b
-            )
+            )
+            raise ValueError
     return dihedral_forces
 
 
 def _parse_periodic_dihedral(
     container, dihedrals, expected_units_dim, base_units
 ):
-<<<<<<< HEAD
     containersList = []
     for _ in range(5):
-        containersList.append(copy.deepcopy(container)())
-    for dtype in dtypes:
-        member_types = sort_member_types(dtype)
+        containersList.append(copy.deepcopy(container))
+    for dihedral in dihedrals:
+        dtype = dihedral.dihedral_type
+        dtype = _convert_single_param_units(
+            dtype, expected_units_dim, base_units
+        )
+        member_sites = sort_connection_members(dihedral, "atomclass")
+        member_classes = [site.atom_type.atomclass for site in member_sites]
         if isinstance(dtype.parameters["k"], u.array.unyt_quantity):
-            containersList[0].params["-".join(member_types)] = {
+            containersList[0].params["-".join(member_classes)] = {
                 "k": dtype.parameters["k"].to_value(),
                 "d": 1,
                 "n": dtype.parameters["n"].to_value(),
@@ -1206,42 +1208,27 @@
         elif isinstance(dtype.parameters["k"], u.array.unyt_array):
             paramsLen = len(dtype.parameters["k"])
             for nIndex in range(paramsLen):
-                containersList[nIndex].params["-".join(member_types)] = {
+                containersList[nIndex].params["-".join(member_classes)] = {
                     "k": dtype.parameters["k"].to_value()[nIndex],
                     "d": 1,
                     "n": dtype.parameters["n"].to_value()[nIndex],
                     "phi0": dtype.parameters["phi_eq"].to_value()[nIndex],
                 }
-        filled_containersList = []
-        for i in range(5):  # take only periodic terms that have parameters
-            if len(tuple(containersList[i].params.keys())) == 0:
-                continue
-            # add in extra parameters
-            for key in containersList[0].params.keys():
-                if key not in containersList[i].params.keys():
-                    containersList[i].params[key] = {
-                        "k": 0,
-                        "d": 1,
-                        "n": 0,
-                        "phi0": 0,
-                    }
-            filled_containersList.append(containersList[i])
+    filled_containersList = []
+    for i in range(5):  # take only periodic terms that have parameters
+        if len(tuple(containersList[i].params.keys())) == 0:
+            continue
+        # add in extra parameters
+        for key in containersList[0].params.keys():
+            if key not in tuple(containersList[i].params.keys()):
+                containersList[i].params[key] = {
+                    "k": 0,
+                    "d": 1,
+                    "n": 0,
+                    "phi0": 0,
+                }
+        filled_containersList.append(containersList[i])
     return filled_containersList
-=======
-    for dihedral in dihedrals:
-        dtype = dihedral.dihedral_type
-        dtype = _convert_single_param_units(
-            dtype, expected_units_dim, base_units
-        )
-        member_sites = sort_connection_members(dihedral, "atomclass")
-        container.params["-".join(member_sites)] = {
-            "k": dtype.parameters["k"],
-            "d": 1,
-            "n": dtype.parameters["n"],
-            "phi0": dtype.parameters["phi_eq"],
-        }
-    return container
->>>>>>> 6fa1518b
 
 
 def _parse_opls_dihedral(container, dihedrals, expected_units_dim, base_units):
@@ -1250,11 +1237,11 @@
         dtype = _convert_single_param_units(
             dtype, expected_units_dim, base_units
         )
-        member_sites = sort_connection_members(dihedral, "atomclass")
         # TODO: The range of ks is mismatched (GMSO go from k0 to k5)
         # May need to do a check that k0 == k5 == 0 or raise a warning
-        member_classes = sort_by_classes(dtype)
-        container.params["-".join(member_sites)] = {
+        member_sites = sort_connection_members(dihedral, "atomclass")
+        member_classes = [site.atom_type.atomclass for site in member_sites]
+        container.params["-".join(member_classes)] = {
             "k1": dtype.parameters["k1"],
             "k2": dtype.parameters["k2"],
             "k3": dtype.parameters["k3"],
@@ -1274,11 +1261,10 @@
         )
         opls = convert_ryckaert_to_opls(dtype)
         member_sites = sort_connection_members(dihedral, "atomclass")
+        member_classes = [site.atom_type.atomclass for site in member_sites]
         # TODO: The range of ks is mismatched (GMSO go from k0 to k5)
         # May need to do a check that k0 == k5 == 0 or raise a warning
-        container.params[
-            "-".join([site.atom_type.atomclass for site in member_sites])
-        ] = {
+        container.params["-".join(member_classes)] = {
             "k1": opls.parameters["k1"],
             "k2": opls.parameters["k2"],
             "k3": opls.parameters["k3"],
