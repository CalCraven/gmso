"""The parameterizer module for a gmso Topology."""

import warnings
from typing import Dict, Union

import networkx as nx
from boltons.setutils import IndexedSet
from pydantic import Field

from gmso.abc.gmso_base import GMSOBase
from gmso.core.forcefield import ForceField
from gmso.core.topology import Topology
from gmso.exceptions import GMSOError
from gmso.parameterization.foyer_utils import (
    get_atomtyping_rules_provider,
    get_topology_graph,
    typemap_dict,
)
from gmso.parameterization.isomorph import (
    partition_isomorphic_topology_graphs,
    top_node_match,
)
from gmso.parameterization.molecule_utils import (
    assert_no_boundary_bonds,
    molecule_angles,
    molecule_bonds,
    molecule_dihedrals,
    molecule_impropers,
)
from gmso.parameterization.utils import POTENTIAL_GROUPS


class ParameterizationError(GMSOError):
    """Raise when parameterization fails."""


class TopologyParameterizationConfig(GMSOBase):
    """Configuration options for parameterizing a topology."""

    clone_topology: bool = Field(
        default=False,
        description="If true, clone the topology and apply parameters to the cloned one.",
    )  # Unused

    match_ff_by: str = Field(
        default=None,
        description="The site's' label used to matched with the provided dictionary.",
    )
<<<<<<< HEAD
=======

>>>>>>> d95fd5b3
    identify_connections: bool = Field(
        default=False,
        description="If true, add connections identified using networkx graph matching to match"
        "the topology's bonding graph to smaller sub-graphs that correspond to an "
        "angle, dihedral, improper etc",
    )

    identify_connected_components: bool = Field(
        default=False,
        description="A flag to determine whether or not to search the topology"
        " for repeated disconnected structures, otherwise known as "
        "molecules and type each molecule only once.",
    )

    use_molecule_info: bool = Field(
        default=False,
        description="A flag to determine whether or not to look at site.molecule "
        "to look parameterize each molecule only once. Will only be used if "
        "identify_connected_components=False",
    )  # Unused

    assert_bond_params: bool = Field(
        default=True,
        description="If True, an error is raised if parameters are not found for "
        "all system bonds.",
    )

    assert_angle_params: bool = Field(
        default=True,
        description="If True, an error is raised if parameters are not found for "
        "all system angles",
    )

    assert_dihedral_params: bool = (
        Field(
            default=True,
            description="If True, an error is raised if parameters are not found for "
            "all system dihedrals.",
        ),
    )

    assert_improper_params: bool = Field(
        default=False,
        description="If True, an error is raised if parameters are not found for "
        "all system impropers.",
    )

    remove_untyped: bool = Field(
        default=False,
        description="If True, after the atomtyping and parameterization step, "
        "remove all connection that has no connection_type",
    )

<<<<<<< HEAD
=======
    fast_copy: bool = Field(
        default=True,
        description="If True, don't deepcopy sympy expression and sympy independent, "
        "variables to save time on parameterization step.",
    )

>>>>>>> d95fd5b3

class TopologyParameterizer(GMSOBase):
    """Utility class to parameterize a topology with gmso Forcefield."""

    topology: Topology = Field(..., description="The gmso topology.")

    forcefields: Union[ForceField, Dict[str, ForceField]] = Field(
        ...,
        description="The gmso forcefield/ a dictionary of gmso "
        "forcefields per molecule/group, where the keys "
        "should match the molecule/group names",
    )

    config: TopologyParameterizationConfig = Field(
        ..., description="The configuration options for the parameterizer."
    )

    def get_ff(self, key=None):
        """Return the forcefield of choice by looking up the forcefield dictionary."""
        if isinstance(self.forcefields, Dict):
            return self.forcefields.get(key)
        else:
            return self.forcefields

    def _parameterize_sites(self, sites, typemap, ff, use_molecule_info=None):
        """Parameterize sites with appropriate atom-types from the forcefield."""
        for j, site in enumerate(sites):
            site.atom_type = ff.get_potential(
                "atom_type", typemap[j]["atomtype"]
<<<<<<< HEAD
            ).clone()  # Always properly indexed or not?
=======
            ).clone(self.config.fast_copy)
            assert site.atom_type, site
>>>>>>> d95fd5b3

    def _parameterize_connections(
        self,
        top,
        ff,
<<<<<<< HEAD
        of_group=None,
    ):
        """Parameterize connections with appropriate potentials from the forcefield."""
        if of_group:
            bonds = molecule_bonds(top, of_group)
            angles = molecule_angles(top, of_group)
            dihedrals = molecule_dihedrals(top, of_group)
            impropers = molecule_impropers(top, of_group)
=======
        label_type=None,
        label=None,
    ):
        """Parameterize connections with appropriate potentials from the forcefield."""
        if label_type and label:
            bonds = molecule_bonds(
                top, label, True if label_type == "group" else False
            )
            angles = molecule_angles(
                top, label, True if label_type == "group" else False
            )
            dihedrals = molecule_dihedrals(
                top, label, True if label_type == "group" else False
            )
            impropers = molecule_impropers(
                top, label, True if label_type == "group" else False
            )
>>>>>>> d95fd5b3
        else:
            bonds = top.bonds
            angles = top.angles
            dihedrals = top.dihedrals
            impropers = top.impropers

        self._apply_connection_parameters(
            bonds, ff, self.config.assert_bond_params
        )
        self._apply_connection_parameters(
            angles, ff, self.config.assert_angle_params
        )
        self._apply_connection_parameters(
            dihedrals, ff, self.config.assert_dihedral_params
        )
        self._apply_connection_parameters(
            impropers, ff, self.config.assert_improper_params
        )

    def _apply_connection_parameters(
        self, connections, ff, error_on_missing=True
    ):
        """Find and assign potentials from the forcefield for the provided connections."""
        visited = dict()

        for connection in connections:
            group, connection_identifiers = self.connection_identifier(
                connection
            )
            match = None
            for identifier_key in connection_identifiers:
                if tuple(identifier_key) in visited:
                    match = visited[tuple(identifier_key)]
                    break

                match = ff.get_potential(
                    group=group, key=identifier_key, warn=True
                )
                if match:
                    visited[tuple(identifier_key)] = match
                    break

            if not match and error_on_missing:
                raise ParameterizationError(
                    f"No parameters found for connection {connection}, group: {group}, "
                    f"identifiers: {connection_identifiers} in the Forcefield."
                )
            elif match:
                setattr(connection, group, match.clone(self.config.fast_copy))

    def _parameterize(
<<<<<<< HEAD
        self, top, typemap, of_group=None, use_molecule_info=False
    ):
        """Parameterize a topology/subtopology based on an atomtype map."""
        if of_group:
            forcefield = self.get_ff(of_group)
            sites = top.iter_sites("group", of_group)
=======
        self, top, typemap, label_type=None, label=None, use_molecule_info=False
    ):
        """Parameterize a topology/subtopology based on an atomtype map."""
        if label and label_type:
            forcefield = self.get_ff(label)
            sites = top.iter_sites(label_type, label)
>>>>>>> d95fd5b3
        else:
            forcefield = self.get_ff(top.name)
            sites = top.sites

        self._parameterize_sites(
            sites, typemap, forcefield, use_molecule_info=use_molecule_info
        )
        self._parameterize_connections(
            top,
            forcefield,
<<<<<<< HEAD
            of_group=of_group,
=======
            label_type,
            label,
>>>>>>> d95fd5b3
        )

    def _set_combining_rule(self):
        """Verify all the provided forcefields have the same combining rule and set it for the Topology."""
        if isinstance(self.forcefields, dict):
            all_comb_rules = set(
                ff.combining_rule for ff in self.forcefields.values()
            )
        else:
            all_comb_rules = {self.forcefields.combining_rule}

        if not len(all_comb_rules) == 1:
            raise ParameterizationError(
                "Combining rules of the provided forcefields do not"
                "match, please provide forcefields with same scaling"
                "factors that apply to a Topology"
            )
        self.topology.combining_rule = all_comb_rules.pop()

    def _set_scaling_factors(self):
        """Set either per-molecule or global scaling factors for the topology based on the forcefields provided."""
        # ToDo: Set other scaling factors by extending the forcefield schema
        # ToDo: What to do when all the scaling factors matchup? Should we promote them to be global?
        # ToDo: Do we want to also parse other interaction if provided?
        lj_scales = {
            f"nonBonded{interaction}Scale": interaction
            for interaction in ["12", "13", "14"]
        }
        electrostatics_scales = {
            f"electrostatics{interaction}Scale": interaction
            for interaction in ["12", "13", "14"]
        }

        if isinstance(self.forcefields, Dict):
            for group_or_molecule, ff in self.forcefields.items():
                for name, interaction in lj_scales.items():
                    if ff.scaling_factors.get(name) is not None:
                        self.topology.set_lj_scale(
                            ff.scaling_factors[name],
                            interaction=interaction,
                            molecule_id=group_or_molecule,
                        )
                for name, interaction in electrostatics_scales.items():
                    if ff.scaling_factors.get(name) is not None:
                        self.topology.set_electrostatics_scale(
                            ff.scaling_factors[name],
                            interaction=interaction,
                            molecule_id=group_or_molecule,
                        )
        else:
            for name, interaction in lj_scales.items():
<<<<<<< HEAD
                if self.forcefields.scaling_factors.get(name):
=======
                if self.forcefields.scaling_factors.get(name) is not None:
>>>>>>> d95fd5b3
                    self.topology.set_lj_scale(
                        self.forcefields.scaling_factors[name],
                        interaction=interaction,
                    )
            for name, interaction in electrostatics_scales.items():
<<<<<<< HEAD
                if self.forcefields.scaling_factors.get(name):
=======
                if self.forcefields.scaling_factors.get(name) is not None:
>>>>>>> d95fd5b3
                    self.topology.set_electrostatics_scale(
                        self.forcefields.scaling_factors[name],
                        interaction=interaction,
                    )

    def run_parameterization(self):
        """Run parameterization of the topology with give forcefield(s) and configuration."""
        if self.topology.is_typed():
            raise ParameterizationError(
                "Cannot parameterize a typed topology. Please provide a topology without any types"
            )

        self._set_combining_rule()  # Fail Early if no match

        if self.config.identify_connections:
            """ToDo: This mutates the topology and is agnostic to downstream
            errors. So, here we should use index only option"""
            self.topology.identify_connections()

        if isinstance(self.forcefields, Dict):
<<<<<<< HEAD
            group_labels = self.topology.unique_site_labels(
                self.config.match_ff_by, name_only=True
            )
            if not group_labels or group_labels == IndexedSet([None]):
                # raise ParameterizationError(
                warnings.warn(
                    f"The provided gmso topology doesn't have any group."
=======
            labels = self.topology.unique_site_labels(
                self.config.match_ff_by, name_only=True
            )
            if not labels or labels == IndexedSet([None]):
                # raise ParameterizationError(
                warnings.warn(
                    f"The provided gmso topology doesn't have any group/molecule."
>>>>>>> d95fd5b3
                    f"Either use a single forcefield to apply to to whole topology "
                    f"or provide an appropriate topology whose molecule names are "
                    f"the keys of the `forcefields` dictionary. Provided Forcefields: "
                    f"{self.forcefields}, Topology: {self.topology}"
                )

            assert_no_boundary_bonds(self.topology)
<<<<<<< HEAD
            for group in group_labels:
                if group not in self.forcefields:
                    warnings.warn(
                        f"Group {group} will not be parameterized, as the forcefield to parameterize it "
=======
            for label in labels:
                if label not in self.forcefields:
                    warnings.warn(
                        f"Group/molecule {label} will not be parameterized, as the forcefield to parameterize it "
>>>>>>> d95fd5b3
                        f"is missing."
                    )  # FixMe: Will warning be enough?
                else:
                    typemap = self._get_atomtypes(
<<<<<<< HEAD
                        self.get_ff(group),
                        self.topology,
                        self.config.match_ff_by,
                        self.config.use_molecule_info,
                        self.config.identify_connected_components,
                        group,
=======
                        self.get_ff(label),
                        self.topology,
                        self.config.match_ff_by,
                        label,
                        self.config.use_molecule_info,
                        self.config.identify_connected_components,
>>>>>>> d95fd5b3
                    )
                    self._parameterize(
                        self.topology,
                        typemap,
<<<<<<< HEAD
                        of_group=group,
=======
                        label_type=self.config.match_ff_by,
                        label=label,
>>>>>>> d95fd5b3
                        use_molecule_info=self.config.use_molecule_info,  # This will be removed from the future iterations
                    )
        else:
            typemap = self._get_atomtypes(
                self.get_ff(),
                self.topology,
<<<<<<< HEAD
                None,  # If only one ff is provided, this keyword is invalid and must be set to None
                self.config.use_molecule_info,
                self.config.identify_connected_components,
=======
                use_molecule_info=self.config.use_molecule_info,
                use_isomorphic_checks=self.config.identify_connected_components,
>>>>>>> d95fd5b3
            )
            self._parameterize(
                self.topology,
                typemap,
                use_molecule_info=self.config.use_molecule_info,
            )

        self._set_scaling_factors()  # Set global or per molecule scaling factors
        self.topology.update_topology()

        if self.config.remove_untyped:
            # TEMP CODE: copied from foyer/general_forcefield.py, will update later
            for i in range(self.topology.n_bonds - 1, -1, -1):
                if not self.topology.bonds[i].bond_type:
                    self.topology._bonds.pop(i)
            for i in range(self.topology.n_angles - 1, -1, -1):
                if not self.topology.angles[i].angle_type:
                    self.topology._angles.pop(i)
            for i in range(self.topology.n_dihedrals - 1, -1, -1):
                if not self.topology.dihedrals[i].dihedral_type:
                    self.topology._dihedrals.pop(i)
            for i in range(self.topology.n_impropers - 1, -1, -1):
                if not self.topology.impropers[i].improper_type:
                    self.topology._impropers.pop(i)

    @staticmethod
    def connection_identifier(
        connection,
    ):  # This can extended to incorporate a pluggable object from the forcefield.
        """Return the group and list of identifiers for a connection to query the forcefield for its potential."""
        group = POTENTIAL_GROUPS[type(connection)]
        return group, [
            list(
                member.atom_type.atomclass
                for member in connection.connection_members
            ),
            list(
                member.atom_type.name
                for member in connection.connection_members
            ),
        ]

    @staticmethod
    def _get_atomtypes(
        forcefield,
        topology,
<<<<<<< HEAD
        molecule_or_group,
        use_molecule_info=False,
        use_isomorphic_checks=False,
        of_group=None,
=======
        label_type=None,
        label=None,
        use_molecule_info=False,
        use_isomorphic_checks=False,
>>>>>>> d95fd5b3
    ):
        """Run atom-typing in foyer and return the typemap."""
        atom_typing_rules_provider = get_atomtyping_rules_provider(forcefield)
        foyer_topology_graph = get_topology_graph(
<<<<<<< HEAD
            topology, molecule_or_group, of_group
        )

        if use_molecule_info:
=======
            topology,
            label_type,
            label,
        )

        if use_molecule_info:
            # Iterate through foyer_topology_graph, which is a subgraph of label_type
>>>>>>> d95fd5b3
            typemap, reference = dict(), dict()
            for connected_component in nx.connected_components(
                foyer_topology_graph
            ):
                subgraph = foyer_topology_graph.subgraph(connected_component)
                nodes_idx = tuple(subgraph.nodes)
                molecule = subgraph.nodes[nodes_idx[0]]["atom_data"].molecule
                if molecule not in reference:
                    reference[molecule] = {
                        "typemap": typemap_dict(
                            atomtyping_rules_provider=atom_typing_rules_provider,
                            topology_graph=subgraph,
                        ),
                        "graph": subgraph,
                    }
                    typemap.update(reference[molecule]["typemap"])
                else:
<<<<<<< HEAD
                    # Check for isomorphism submatching to typemap
                    if use_isomorphic_checks:
=======
                    if use_isomorphic_checks:
                        # Check for isomorphism submatching to typemap
>>>>>>> d95fd5b3
                        matcher = nx.algorithms.isomorphism.GraphMatcher(
                            subgraph,
                            reference[molecule]["graph"],
                            node_match=top_node_match,
                        )
                        assert matcher.is_isomorphic()
                        for node in subgraph.nodes:
                            typemap[node] = reference[molecule]["typemap"][
                                matcher.mapping[node]
                            ]
                    else:
<<<<<<< HEAD
=======
                        # Assume nodes in repeated structures are in the same order
>>>>>>> d95fd5b3
                        for node, ref_node in zip(
                            sorted(subgraph.nodes),
                            reference[molecule]["typemap"],
                        ):
                            typemap[node] = reference[molecule]["typemap"][
                                ref_node
                            ]
            return typemap
        elif use_isomorphic_checks:
<<<<<<< HEAD
=======
            # Iterate through each isomorphic connected component
>>>>>>> d95fd5b3
            isomorphic_substructures = partition_isomorphic_topology_graphs(
                foyer_topology_graph
            )
            typemap = {}
            for graph, mirrors in isomorphic_substructures.items():
                typemap.update(
                    typemap_dict(
                        atomtyping_rules_provider=atom_typing_rules_provider,
                        topology_graph=graph,
                    )
                )
                for mirror, mapping in mirrors:
                    for node in mirror:
                        typemap[node] = typemap[mapping[node]]
            return typemap

        else:
            foyer_topology_graph = get_topology_graph(topology, of_group)
            return typemap_dict(
                topology_graph=foyer_topology_graph,
                atomtyping_rules_provider=atom_typing_rules_provider,
            )<|MERGE_RESOLUTION|>--- conflicted
+++ resolved
@@ -46,10 +46,7 @@
         default=None,
         description="The site's' label used to matched with the provided dictionary.",
     )
-<<<<<<< HEAD
-=======
-
->>>>>>> d95fd5b3
+
     identify_connections: bool = Field(
         default=False,
         description="If true, add connections identified using networkx graph matching to match"
@@ -103,15 +100,11 @@
         "remove all connection that has no connection_type",
     )
 
-<<<<<<< HEAD
-=======
     fast_copy: bool = Field(
         default=True,
         description="If True, don't deepcopy sympy expression and sympy independent, "
         "variables to save time on parameterization step.",
     )
-
->>>>>>> d95fd5b3
 
 class TopologyParameterizer(GMSOBase):
     """Utility class to parameterize a topology with gmso Forcefield."""
@@ -141,27 +134,13 @@
         for j, site in enumerate(sites):
             site.atom_type = ff.get_potential(
                 "atom_type", typemap[j]["atomtype"]
-<<<<<<< HEAD
-            ).clone()  # Always properly indexed or not?
-=======
             ).clone(self.config.fast_copy)
             assert site.atom_type, site
->>>>>>> d95fd5b3
 
     def _parameterize_connections(
         self,
         top,
         ff,
-<<<<<<< HEAD
-        of_group=None,
-    ):
-        """Parameterize connections with appropriate potentials from the forcefield."""
-        if of_group:
-            bonds = molecule_bonds(top, of_group)
-            angles = molecule_angles(top, of_group)
-            dihedrals = molecule_dihedrals(top, of_group)
-            impropers = molecule_impropers(top, of_group)
-=======
         label_type=None,
         label=None,
     ):
@@ -179,7 +158,6 @@
             impropers = molecule_impropers(
                 top, label, True if label_type == "group" else False
             )
->>>>>>> d95fd5b3
         else:
             bonds = top.bonds
             angles = top.angles
@@ -231,21 +209,12 @@
                 setattr(connection, group, match.clone(self.config.fast_copy))
 
     def _parameterize(
-<<<<<<< HEAD
-        self, top, typemap, of_group=None, use_molecule_info=False
-    ):
-        """Parameterize a topology/subtopology based on an atomtype map."""
-        if of_group:
-            forcefield = self.get_ff(of_group)
-            sites = top.iter_sites("group", of_group)
-=======
         self, top, typemap, label_type=None, label=None, use_molecule_info=False
     ):
         """Parameterize a topology/subtopology based on an atomtype map."""
         if label and label_type:
             forcefield = self.get_ff(label)
             sites = top.iter_sites(label_type, label)
->>>>>>> d95fd5b3
         else:
             forcefield = self.get_ff(top.name)
             sites = top.sites
@@ -256,12 +225,8 @@
         self._parameterize_connections(
             top,
             forcefield,
-<<<<<<< HEAD
-            of_group=of_group,
-=======
             label_type,
             label,
->>>>>>> d95fd5b3
         )
 
     def _set_combining_rule(self):
@@ -313,21 +278,13 @@
                         )
         else:
             for name, interaction in lj_scales.items():
-<<<<<<< HEAD
-                if self.forcefields.scaling_factors.get(name):
-=======
                 if self.forcefields.scaling_factors.get(name) is not None:
->>>>>>> d95fd5b3
                     self.topology.set_lj_scale(
                         self.forcefields.scaling_factors[name],
                         interaction=interaction,
                     )
             for name, interaction in electrostatics_scales.items():
-<<<<<<< HEAD
-                if self.forcefields.scaling_factors.get(name):
-=======
                 if self.forcefields.scaling_factors.get(name) is not None:
->>>>>>> d95fd5b3
                     self.topology.set_electrostatics_scale(
                         self.forcefields.scaling_factors[name],
                         interaction=interaction,
@@ -348,15 +305,6 @@
             self.topology.identify_connections()
 
         if isinstance(self.forcefields, Dict):
-<<<<<<< HEAD
-            group_labels = self.topology.unique_site_labels(
-                self.config.match_ff_by, name_only=True
-            )
-            if not group_labels or group_labels == IndexedSet([None]):
-                # raise ParameterizationError(
-                warnings.warn(
-                    f"The provided gmso topology doesn't have any group."
-=======
             labels = self.topology.unique_site_labels(
                 self.config.match_ff_by, name_only=True
             )
@@ -364,7 +312,6 @@
                 # raise ParameterizationError(
                 warnings.warn(
                     f"The provided gmso topology doesn't have any group/molecule."
->>>>>>> d95fd5b3
                     f"Either use a single forcefield to apply to to whole topology "
                     f"or provide an appropriate topology whose molecule names are "
                     f"the keys of the `forcefields` dictionary. Provided Forcefields: "
@@ -372,60 +319,34 @@
                 )
 
             assert_no_boundary_bonds(self.topology)
-<<<<<<< HEAD
-            for group in group_labels:
-                if group not in self.forcefields:
-                    warnings.warn(
-                        f"Group {group} will not be parameterized, as the forcefield to parameterize it "
-=======
             for label in labels:
                 if label not in self.forcefields:
                     warnings.warn(
                         f"Group/molecule {label} will not be parameterized, as the forcefield to parameterize it "
->>>>>>> d95fd5b3
                         f"is missing."
                     )  # FixMe: Will warning be enough?
                 else:
                     typemap = self._get_atomtypes(
-<<<<<<< HEAD
-                        self.get_ff(group),
-                        self.topology,
-                        self.config.match_ff_by,
-                        self.config.use_molecule_info,
-                        self.config.identify_connected_components,
-                        group,
-=======
                         self.get_ff(label),
                         self.topology,
                         self.config.match_ff_by,
                         label,
                         self.config.use_molecule_info,
                         self.config.identify_connected_components,
->>>>>>> d95fd5b3
                     )
                     self._parameterize(
                         self.topology,
                         typemap,
-<<<<<<< HEAD
-                        of_group=group,
-=======
                         label_type=self.config.match_ff_by,
                         label=label,
->>>>>>> d95fd5b3
                         use_molecule_info=self.config.use_molecule_info,  # This will be removed from the future iterations
                     )
         else:
             typemap = self._get_atomtypes(
                 self.get_ff(),
                 self.topology,
-<<<<<<< HEAD
-                None,  # If only one ff is provided, this keyword is invalid and must be set to None
-                self.config.use_molecule_info,
-                self.config.identify_connected_components,
-=======
                 use_molecule_info=self.config.use_molecule_info,
                 use_isomorphic_checks=self.config.identify_connected_components,
->>>>>>> d95fd5b3
             )
             self._parameterize(
                 self.topology,
@@ -472,27 +393,14 @@
     def _get_atomtypes(
         forcefield,
         topology,
-<<<<<<< HEAD
-        molecule_or_group,
-        use_molecule_info=False,
-        use_isomorphic_checks=False,
-        of_group=None,
-=======
         label_type=None,
         label=None,
         use_molecule_info=False,
         use_isomorphic_checks=False,
->>>>>>> d95fd5b3
     ):
         """Run atom-typing in foyer and return the typemap."""
         atom_typing_rules_provider = get_atomtyping_rules_provider(forcefield)
         foyer_topology_graph = get_topology_graph(
-<<<<<<< HEAD
-            topology, molecule_or_group, of_group
-        )
-
-        if use_molecule_info:
-=======
             topology,
             label_type,
             label,
@@ -500,7 +408,6 @@
 
         if use_molecule_info:
             # Iterate through foyer_topology_graph, which is a subgraph of label_type
->>>>>>> d95fd5b3
             typemap, reference = dict(), dict()
             for connected_component in nx.connected_components(
                 foyer_topology_graph
@@ -518,13 +425,8 @@
                     }
                     typemap.update(reference[molecule]["typemap"])
                 else:
-<<<<<<< HEAD
-                    # Check for isomorphism submatching to typemap
-                    if use_isomorphic_checks:
-=======
                     if use_isomorphic_checks:
                         # Check for isomorphism submatching to typemap
->>>>>>> d95fd5b3
                         matcher = nx.algorithms.isomorphism.GraphMatcher(
                             subgraph,
                             reference[molecule]["graph"],
@@ -536,10 +438,7 @@
                                 matcher.mapping[node]
                             ]
                     else:
-<<<<<<< HEAD
-=======
                         # Assume nodes in repeated structures are in the same order
->>>>>>> d95fd5b3
                         for node, ref_node in zip(
                             sorted(subgraph.nodes),
                             reference[molecule]["typemap"],
@@ -549,10 +448,7 @@
                             ]
             return typemap
         elif use_isomorphic_checks:
-<<<<<<< HEAD
-=======
             # Iterate through each isomorphic connected component
->>>>>>> d95fd5b3
             isomorphic_substructures = partition_isomorphic_topology_graphs(
                 foyer_topology_graph
             )
