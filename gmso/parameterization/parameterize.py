--- conflicted
+++ resolved
@@ -10,11 +10,7 @@
 def apply(
     top,
     forcefields,
-<<<<<<< HEAD
-    match_ff_by=None,
-=======
     match_ff_by="molecule",
->>>>>>> d95fd5b3
     identify_connections=False,
     identify_connected_components=True,
     use_molecule_info=False,
@@ -23,10 +19,7 @@
     assert_dihedral_params=True,
     assert_improper_params=False,
     remove_untyped=False,
-<<<<<<< HEAD
-=======
     fast_copy=True,
->>>>>>> d95fd5b3
 ):
     """Set Topology parameter types from GMSO ForceFields.
 
@@ -43,11 +36,7 @@
         a ForceField object. If a dictionary of ForceFields is provided, this method will
         fail.
 
-<<<<<<< HEAD
-    match_ff_by: str, optional, default=None
-=======
     match_ff_by: str, optional, default="molecule"
->>>>>>> d95fd5b3
         They site's tag used to match the forcefields provided above to the Topology.
         Options include "molecule" and "group". This option is only valid if forcefields are provided
         as a dict.
@@ -84,8 +73,6 @@
     remove_untyped : bool, optional, default=False
         If True, after the atomtyping and parameterization step, remove all connection
         that has no connection_type.
-<<<<<<< HEAD
-=======
 
     fast_copy : bool, optional, default=True
         If True, sympy expressions and parameters will not be deep copied during replicated
@@ -95,7 +82,6 @@
         application of forcefield parameters, and so is defaulted to True. Note that
         this should be changed to False if further modification of expressions are
         necessary post parameterization.
->>>>>>> d95fd5b3
     """
     config = TopologyParameterizationConfig.parse_obj(
         dict(
@@ -108,10 +94,7 @@
             assert_dihedral_params=assert_dihedral_params,
             assert_improper_params=assert_improper_params,
             remove_untyped=remove_untyped,
-<<<<<<< HEAD
-=======
             fast_copy=True,
->>>>>>> d95fd5b3
         )
     )
     parameterizer = TopologyParameterizer(
