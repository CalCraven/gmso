"""Serialization to json."""
import json
import warnings
from copy import deepcopy
from pathlib import Path

import unyt as u

from gmso.core.angle import Angle
from gmso.core.angle_type import AngleType
from gmso.core.atom import Atom
from gmso.core.atom_type import AtomType
from gmso.core.bond import Bond
from gmso.core.bond_type import BondType
from gmso.core.box import Box
from gmso.core.dihedral import Dihedral
from gmso.core.dihedral_type import DihedralType
from gmso.core.improper import Improper
from gmso.core.improper_type import ImproperType
from gmso.core.pairpotential_type import PairPotentialType
from gmso.formats.formats_registry import loads_as, saves_as


def _to_json(top, types=False, update=True):
    """Return a json serializable dictionary from a topology.

    This method is used for json serializing the topology

    Parameters
    ----------
    top: gmso.Topology, required
        The topology
    types: bool, default=False
        If true, include type info (i.e. Potentials)
    update: bool, default=False
        If true, update the topology before iterating through the files

    Returns
    -------
    dict
        A json serializable dictionary representing members of this Topology
    """
    if types and not top.is_typed():
        raise ValueError(
            "Cannot incorporate types because the topology is not typed."
        )

    if not types and top.is_typed():
        warnings.warn(
            "The provided topology is typed and `types` is set to False. "
            "The types(potentials) info will be lost in the serialized representation. "
            "Please consider using `types=True` if this behavior is not intended. "
        )

    if types and not top.is_fully_typed():
        warnings.warn(
            "The provided topology is not full typed and `types` is set to True. "
            "Please consider using `types=False` if this behavior is not intended. "
        )

    if update:
        top.update_topology()

    json_dict = {
        "name": top._name,
<<<<<<< HEAD
        "scaling_factors": top.scaling_factors,
=======
        "scaling_factors": {
            "scaling_factors": top.scaling_factors.tolist(),
            "molecule_scaling_factors": {
                k: v.tolist() for k, v in top.molecule_scaling_factors.items()
            },
        },
        "subtopologies": [],
>>>>>>> 7f462fbb
        "box": top.box.json_dict() if top.box else None,
        "atoms": [],
        "bonds": [],
        "angles": [],
        "dihedrals": [],
        "impropers": [],
        "atom_types": [],
        "bond_types": [],
        "angle_types": [],
        "dihedral_types": [],
        "improper_types": [],
        "pair_potentialtypes": [],
    }

    for atom in top._sites:
        atom_dict = atom.json_dict(exclude={"atom_type"})
        if types and atom.atom_type:
            atom_dict["atom_type"] = id(atom.atom_type)

        json_dict["atoms"].append(atom_dict)

    targets = {
        Bond: json_dict["bonds"],
        Angle: json_dict["angles"],
        Dihedral: json_dict["dihedrals"],
        Improper: json_dict["impropers"],
        AtomType: json_dict["atom_types"],
        BondType: json_dict["bond_types"],
        AngleType: json_dict["angle_types"],
        DihedralType: json_dict["dihedral_types"],
        ImproperType: json_dict["improper_types"],
    }

    for connections, exclude_attr in [
        (top._bonds, "bond_type"),
        (top._angles, "angle_type"),
        (top._dihedrals, "dihedral_type"),
        (top._impropers, "improper_type"),
    ]:
        for connection in connections:
            connection_dict = connection.json_dict(
                exclude={exclude_attr, "connection_members"}
            )
            target = targets[type(connection)]
            connection_dict["connection_members"] = [
                top.get_index(member)
                for member in connection.connection_members
            ]
            target.append(connection_dict)
            connection_type = getattr(connection, exclude_attr)
            if types and connection_type:
                connection_dict[exclude_attr] = id(connection_type)
    if types:
        for potentials in [
            top.atom_types,
            top.bond_types,
            top.angle_types,
            top.dihedral_types,
            top.improper_types,
        ]:
            for potential in potentials:
                potential_dict = potential.json_dict(
                    exclude={"topology", "set_ref"}
                )
                target = targets[type(potential)]
                potential_dict["id"] = id(potential)
                target.append(potential_dict)

        for pairpotential_type in top._pairpotential_types:
            json_dict["pair_potentialtypes"].append(
                pairpotential_type.json_dict()
            )

    return json_dict


def _set_scaling_factors(top, scaling_factors):
    """Set the global/permolecule scaling factors."""
    global_scaling_factor = scaling_factors["scaling_factors"]
    top.set_scaling_factors(global_scaling_factor[0], global_scaling_factor[1])
    for k, v in scaling_factors["molecule_scaling_factors"].items():
        top.set_scaling_factors(v[0], v[1], molecule_id=k)


def _from_json(json_dict):
    """Convert a json_dict into a topology.

    Parameters
    ----------
    json_dict: dict
        The json (dictionary) representation of a Topology

    Returns
    -------
    gmso.Topology
        the equivalent Topology representation from the dictionary
    """
    from gmso.core.topology import Topology

    # FixMe: DeepCopying a dictionary might not be the most efficient
    # DeepCopying the following structure is done because of the subsequent
    # updates to the dictionary will modify the original one passed as function's
    # argument
    json_dict = deepcopy(json_dict)

    top = Topology(
        name=json_dict["name"],
    )
    _set_scaling_factors(top, json_dict["scaling_factors"])
    id_to_type_map = {}
    for atom_dict in json_dict["atoms"]:
        atom_type_id = atom_dict.pop("atom_type", None)
        atom = Atom.parse_obj(atom_dict)
        top.add_site(atom)
        if atom_type_id:
            if not id_to_type_map.get(atom_type_id):
                id_to_type_map[atom_type_id] = []
            id_to_type_map[atom_type_id].append(atom)

    for bond_dict in json_dict["bonds"]:
        bond_type_id = bond_dict.pop("bond_type", None)
        bond_dict["connection_members"] = [
            top._sites[member_idx]
            for member_idx in bond_dict["connection_members"]
        ]
        bond = Bond.parse_obj(bond_dict)
        top.add_connection(bond)
        if bond_type_id:
            if not id_to_type_map.get(bond_type_id):
                id_to_type_map[bond_type_id] = []
            id_to_type_map[bond_type_id].append(bond)

    for angle_dict in json_dict["angles"]:
        angle_type_id = angle_dict.pop("angle_type", None)
        angle_dict["connection_members"] = [
            top._sites[member_idx]
            for member_idx in angle_dict["connection_members"]
        ]
        angle = Angle.parse_obj(angle_dict)
        top.add_connection(angle)
        if angle_type_id:
            if not id_to_type_map.get(angle_type_id):
                id_to_type_map[angle_type_id] = []
            id_to_type_map[angle_type_id].append(angle)

    for dihedral_dict in json_dict["dihedrals"]:
        dihedral_type_id = dihedral_dict.pop("dihedral_type", None)
        dihedral_dict["connection_members"] = [
            top._sites[member_idx]
            for member_idx in dihedral_dict["connection_members"]
        ]
        dihedral = Dihedral.parse_obj(dihedral_dict)
        top.add_connection(dihedral)
        if dihedral_type_id:
            if not id_to_type_map.get(dihedral_type_id):
                id_to_type_map[dihedral_type_id] = []
            id_to_type_map[dihedral_type_id].append(dihedral)

    for improper_dict in json_dict["impropers"]:
        improper_type_id = improper_dict.pop("improper_type", None)
        improper_dict["connection_members"] = [
            top._sites[member_idx]
            for member_idx in improper_dict["connection_members"]
        ]
        improper = Improper.parse_obj(improper_dict)
        if improper_type_id:
            if not id_to_type_map.get(improper_type_id):
                id_to_type_map[improper_type_id] = []
            id_to_type_map[improper_type_id].append(improper)

    for atom_type_dict in json_dict["atom_types"]:
        atom_type_id = atom_type_dict.pop("id", None)
        atom_type = AtomType.parse_obj(atom_type_dict)
        if atom_type_id in id_to_type_map:
            for associated_atom in id_to_type_map[atom_type_id]:
                associated_atom.atom_type = atom_type

    for connection_types, Creator, attr in [
        (json_dict["bond_types"], BondType, "bond_type"),
        (json_dict["angle_types"], AngleType, "angle_type"),
        (json_dict["dihedral_types"], DihedralType, "dihedral_type"),
        (json_dict["improper_types"], ImproperType, "improper_type"),
    ]:
        for connection_type_dict in connection_types:
            connection_type_id = connection_type_dict.pop("id")
            connection_type = Creator.parse_obj(connection_type_dict)
            if connection_type_id in id_to_type_map:
                for associated_connection in id_to_type_map[connection_type_id]:
                    setattr(associated_connection, attr, connection_type)

    if json_dict.get("box") is not None:
        box_dict = json_dict["box"]
        lengths = u.unyt_array(
            box_dict["lengths"]["array"], box_dict["lengths"]["unit"]
        )
        angles = u.unyt_array(
            box_dict["angles"]["array"], box_dict["angles"]["unit"]
        )
        top.box = Box(lengths=lengths, angles=angles)

    top.update_topology()

    # AtomTypes need to be updated for pairpotentialtype addition
    for pair_potentialtype_dict in json_dict["pair_potentialtypes"]:
        pair_potentialtype = PairPotentialType.parse_obj(
            pair_potentialtype_dict
        )
        top.add_pairpotentialtype(pair_potentialtype, update=False)

    return top


@saves_as(".json")
def save_json(top, filename, **kwargs):
    """Save the topology as a JSON file.

    Parameters
    ----------
    top: gmso.Topology
        The topology to save
    filename: str, pathlib.Path
        The file to save to topology to, must be suffixed with .json
    **kwargs: dict
        The keyword arguments to _to_json and json.dump methods
    """
    json_dict = _to_json(
        top, update=kwargs.pop("update", True), types=kwargs.pop("types", False)
    )
    if not isinstance(filename, Path):
        filename = Path(filename).resolve()

    with filename.open("w") as json_file:
        json.dump(json_dict, json_file, **kwargs)


@loads_as(".json")
def load_json(filename):
    """Load a topology from a json file.

    Parameters
    ----------
    filename: str, pathlib.Path
        The file to load the topology from, must be suffixed with .json

    Returns
    -------
    gmso.Topology
        The Topology object obtained by loading the json file
    """
    if not isinstance(filename, Path):
        filename = Path(filename).resolve()

    with filename.open("r") as json_file:
        json_dict = json.load(json_file)
        top = _from_json(json_dict)
        return top<|MERGE_RESOLUTION|>--- conflicted
+++ resolved
@@ -63,17 +63,12 @@
 
     json_dict = {
         "name": top._name,
-<<<<<<< HEAD
-        "scaling_factors": top.scaling_factors,
-=======
         "scaling_factors": {
             "scaling_factors": top.scaling_factors.tolist(),
             "molecule_scaling_factors": {
                 k: v.tolist() for k, v in top.molecule_scaling_factors.items()
             },
         },
-        "subtopologies": [],
->>>>>>> 7f462fbb
         "box": top.box.json_dict() if top.box else None,
         "atoms": [],
         "bonds": [],
