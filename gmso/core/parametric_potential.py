from copy import copy, deepcopy
from typing import Any, Union

import unyt as u
<<<<<<< HEAD
=======
from lxml import etree
from pydantic import Field, validator
>>>>>>> cc3f8bb1

from gmso.abc.abstract_potential import AbstractPotential
from gmso.utils.expression import PotentialExpression
from gmso.utils.misc import get_xml_representation


class ParametricPotential(AbstractPotential):
    __base_doc__ = """A parametric potential class.

    Potential stores a general interaction between components of a chemical
    topology that can be specified by a mathematical expression. The functional
    form of the potential is stored as a `sympy` expression and the parameters
    are stored explicitly. This class is agnostic to the instantiation of the
    potential, which can be e.g. a non-bonded potential, a bonded potential, an
    angle potential, a dihedral potential, etc. and is designed to be inherited
    by classes that represent these potentials.
    """

    def __init__(
        self,
        name="ParametricPotential",
        expression=None,
        parameters=None,
        potential_expression=None,
        independent_variables=None,
        **kwargs,
    ):
        if potential_expression is not None and (
            expression is not None
            or independent_variables is not None
            or parameters is not None
        ):
            raise ValueError(
                "When using potential expressions "
                "please do not provide arguments for "
                "expression, independent_variables or parameters."
            )

        if potential_expression is None:
            _potential_expression = self._get_expression(
                expression, parameters, independent_variables
            )
        else:
            _potential_expression = potential_expression

        super().__init__(
            name=name,
            potential_expression=_potential_expression,
            **kwargs,
        )

    def _get_expression(self, expression, parameters, indep_vars):
        args = (expression, parameters, indep_vars)
        all_provided = tuple(1 if param is not None else 0 for param in args)

        if sum(all_provided) == 0:
            return self._default_potential_expr()
        elif sum(all_provided) < 3:
            raise ValueError(
                "When using keyword arguments `expression`, "
                "`independent_variables` and `parameters` for "
                "a potential, you are expected to provide all the values "
                "or none of them to use defaults. However, you provided "
                "the following and there's not enough information to form "
                "a set of expression, idependent_variables and parameters.\n"
                f"expression: {expression}\n"
                f"parameters: {parameters}\n"
                f"independent_variables: {indep_vars}\n"
            )
        else:
            return PotentialExpression(
                expression=expression,
                independent_variables=indep_vars,
                parameters=parameters,
            )

    @staticmethod
    def _default_potential_expr():
        return PotentialExpression(
            expression="a*x+b",
            parameters={"a": 1.0 * u.dimensionless, "b": 1.0 * u.dimensionless},
            independent_variables={"x"},
        )

    @property
    def parameters(self):
        """Optional[dict]\n\tThe parameters of the `Potential` expression and their corresponding values, as `unyt` quantities"""
        return self.potential_expression_.parameters

    def __setattr__(self, key: Any, value: Any) -> None:
        """Set the attributes of the potential."""
        if key == "parameters":
            self.potential_expression_.parameters = value
        else:
            super().__setattr__(key, value)

    def set_expression(
        self, expression=None, parameters=None, independent_variables=None
    ):
        """Set the expression, parameters, and independent variables for this potential.

        Parameters
        ----------
        expression: sympy.Expression or string
            The mathematical expression corresponding to the potential
            If None, the expression remains unchanged
        parameters: dict
            {parameter: value} in the expression
            If None, the parameters remain unchanged

        Notes
        -----
        Be aware of the symbols used in the `expression` and `parameters`.
        If unnecessary parameters are supplied, an error is thrown.
        If only a subset of the parameters are supplied, they are updated
        while the non-passed parameters default to the existing values
        """
        self.potential_expression_.set(
            expression=expression,
            independent_variables=independent_variables,
            parameters=parameters,
        )

    def dict(
        self,
        *,
        include: Union["AbstractSetIntStr", "MappingIntStrAny"] = None,
        exclude: Union["AbstractSetIntStr", "MappingIntStrAny"] = None,
        by_alias: bool = False,
        skip_defaults: bool = None,
        exclude_unset: bool = False,
        exclude_defaults: bool = False,
        exclude_none: bool = False,
    ) -> dict:
        if exclude is None:
            exclude = set()
        if isinstance(exclude, dict):
            exclude = set(exclude)

        exclude = exclude.union({"topology_", "set_ref_"})

        return super().dict(
            include=include,
            exclude=exclude,
            by_alias=True,
            skip_defaults=skip_defaults,
            exclude_unset=exclude_unset,
            exclude_defaults=exclude_defaults,
            exclude_none=exclude_none,
        )

    def __eq__(self, other):
        if other is self:
            return True
        if not isinstance(other, type(self)):
            return False
        return (
            self.expression == other.expression
            and self.independent_variables == other.independent_variables
            and self.name == other.name
            and self.parameters == other.parameters
        )

    def get_parameters(self, copy=False):
        """Return parameters for this ParametricPotential."""
        if copy:
            params = {
                k: u.unyt_quantity(v.value, v.units)
                for k, v in self.parameters.items()
            }
        else:
            params = self.parameters

        return params

<<<<<<< HEAD
    def clone(self, fast_copy=False):
        """Clone this parametric potential, faster alternative to deepcopying."""
        Creator = self.__class__
        kwargs = {"tags": deepcopy(self.tags_)}
        if hasattr(self, "member_classes"):
            kwargs["member_classes"] = (
                copy(self.member_classes) if self.member_classes else None
            )

        if hasattr(self, "member_types"):
            kwargs["member_types"] = (
                copy(self.member_types) if self.member_types else None
            )

        return Creator(
            name=self.name,
            potential_expression=self.potential_expression_.clone(fast_copy),
            **kwargs,
        )
=======
    def _etree_attrib(self):
        """Return the XML equivalent representation of this ParametricPotential"""
        attrib = {
            key: get_xml_representation(value)
            for key, value in self.dict(
                by_alias=True,
                exclude_none=True,
                exclude={
                    "topology_",
                    "set_ref_",
                    "member_types_",
                    "potential_expression_",
                    "tags_",
                },
            ).items()
            if value != ""
        }

        return attrib

    def etree(self, units=None):
        """Return an lxml.ElementTree for the parametric potential adhering to gmso XML schema"""

        attrib = self._etree_attrib()

        if hasattr(self, "member_types") and hasattr(self, "member_classes"):
            if self.member_types:
                iterating_attribute = self.member_types
                prefix = "type"
            elif self.member_classes:
                iterating_attribute = self.member_classes
                prefix = "class"
            else:
                raise GMSOError(
                    f"Cannot convert {self.__class__.__name__} into an XML."
                    f"Please specify member_classes or member_types attribute."
                )
            for idx, value in enumerate(iterating_attribute):
                attrib[f"{prefix}{idx+1}"] = str(value)

        xml_element = etree.Element(self.__class__.__name__, attrib=attrib)
        params = etree.SubElement(xml_element, "Parameters")

        for key, value in self.parameters.items():
            value_unit = None
            if units is not None:
                value_unit = units[key]

            etree.SubElement(
                params,
                "Parameter",
                attrib={
                    "name": key,
                    "value": get_xml_representation(
                        value.in_units(value_unit) if value_unit else value
                    ),
                },
            )

        return xml_element
>>>>>>> cc3f8bb1

    @classmethod
    def from_template(cls, potential_template, parameters, name=None, **kwargs):
        """Create a potential object from the potential_template.

        Parameters
        ----------
        potential_template : gmso.lib.potential_templates.PotentialTemplate,
            The potential template object
        parameters : dict,
            The parameters of the potential object to create
        name: str, default=None,
            The new name for the created parametric potential, defaults to the
            template name.
        **kwargs: dict
            The remaining keyword arguments to the Parametric potential's constructor.

        Returns
        -------
        gmso.ParametricPotential
            The potential object created

        Raises
        ------
        GMSOError
            If potential_template is not of instance PotentialTemplate
        """
        from gmso.lib.potential_templates import PotentialTemplate

        if not isinstance(potential_template, PotentialTemplate):
            raise TypeError(
                f"Object {potential_template} of type {type(potential_template)} is not an instance of "
                f"PotentialTemplate."
            )

        potential_template.assert_can_parameterize_with(parameters)
        new_expression = PotentialExpression.from_non_parametric(
            potential_template.potential_expression, parameters, valid=True
        )
        return cls(
            name=name or potential_template.name,
            potential_expression=new_expression,
            **kwargs,
        )

    def __repr__(self):
        """Return formatted representation of the potential."""
        desc = super().__repr__()
        member_types = (
            lambda x: x.member_types if hasattr(x, "member_types") else ""
        )
        desc = desc.replace(
            ">",
            f", \n parameters: {self.parameters},\n"
            f"member types: {member_types(self)}>",
        )
        return desc

    class Config:
        """Pydantic configuration class."""

        fields = {"topology_": "topology", "set_ref_": "set_ref"}
        alias_to_fields = {"topology": "topology_"}
        validate_assignment = True<|MERGE_RESOLUTION|>--- conflicted
+++ resolved
@@ -2,11 +2,8 @@
 from typing import Any, Union
 
 import unyt as u
-<<<<<<< HEAD
-=======
 from lxml import etree
 from pydantic import Field, validator
->>>>>>> cc3f8bb1
 
 from gmso.abc.abstract_potential import AbstractPotential
 from gmso.utils.expression import PotentialExpression
@@ -182,7 +179,6 @@
 
         return params
 
-<<<<<<< HEAD
     def clone(self, fast_copy=False):
         """Clone this parametric potential, faster alternative to deepcopying."""
         Creator = self.__class__
@@ -202,7 +198,7 @@
             potential_expression=self.potential_expression_.clone(fast_copy),
             **kwargs,
         )
-=======
+
     def _etree_attrib(self):
         """Return the XML equivalent representation of this ParametricPotential"""
         attrib = {
@@ -263,7 +259,6 @@
             )
 
         return xml_element
->>>>>>> cc3f8bb1
 
     @classmethod
     def from_template(cls, potential_template, parameters, name=None, **kwargs):
