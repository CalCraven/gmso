--- conflicted
+++ resolved
@@ -1158,7 +1158,6 @@
 
         return index
 
-<<<<<<< HEAD
     def to_dataframe(self, parameter="sites", site_attrs=None, unyts_bool=True):
         """Return a pandas dataframe object for the sites in a topology
 
@@ -1238,7 +1237,7 @@
     def _reindex_connection_types(self, ref):
         """Re-generate the indices of the connection types in the topology."""
         if ref not in self._index_refs:
-=======
+
     def get_forcefield(self):
         """Get an instance of gmso.ForceField out of this topology
 
@@ -1248,7 +1247,6 @@
             If the topology is untyped
         """
         if not self.is_typed():
->>>>>>> fcab136b
             raise GMSOError(
                 "Cannot create a ForceField from an untyped topology."
             )
