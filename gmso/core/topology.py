--- conflicted
+++ resolved
@@ -16,7 +16,6 @@
 from gmso.core.dihedral_type import DihedralType
 from gmso.core.improper import Improper
 from gmso.core.improper_type import ImproperType
-<<<<<<< HEAD
 from gmso.utils.connectivity import identify_connections as _identify_connections
 from gmso.utils._constants import (
     ATOM_TYPE_DICT,
@@ -25,17 +24,8 @@
     DIHEDRAL_TYPE_DICT,
     IMPROPER_TYPE_DICT,
 )
-=======
 from gmso.core.parametric_potential import ParametricPotential
->>>>>>> c91ee54f
 from gmso.exceptions import GMSOError
-from gmso.utils._constants import (
-    ANGLE_TYPE_DICT,
-    ATOM_TYPE_DICT,
-    BOND_TYPE_DICT,
-    DIHEDRAL_TYPE_DICT,
-    IMPROPER_TYPE_DICT,
-)
 from gmso.utils.connectivity import (
     identify_connections as _identify_connections,
 )
@@ -205,10 +195,7 @@
 
     @name.setter
     def name(self, name):
-<<<<<<< HEAD
-=======
         """Set the name of the topology."""
->>>>>>> c91ee54f
         self._name = str(name) if name else "Topology"
 
     @property
@@ -238,10 +225,7 @@
 
     @combining_rule.setter
     def combining_rule(self, rule):
-<<<<<<< HEAD
-=======
         """Set the combining rule for the topology."""
->>>>>>> c91ee54f
         if rule not in ["lorentz", "geometric"]:
             raise GMSOError("Combining rule must be `lorentz` or `geometric`")
         self._combining_rule = rule
@@ -540,13 +524,9 @@
         """
         for c in self.connections:
             if c.connection_type is None:
-<<<<<<< HEAD
-                warnings.warn("Non-parametrized Connection {} detected".format(c))
-=======
                 warnings.warn(
                     "Non-parametrized Connection {} detected".format(c)
                 )
->>>>>>> c91ee54f
             elif not isinstance(c.connection_type, ParametricPotential):
                 raise GMSOError(
                     "Non-Potential {} found"
@@ -601,13 +581,9 @@
             if site.atom_type is None:
                 warnings.warn("Non-parametrized site detected {}".format(site))
             elif not isinstance(site.atom_type, AtomType):
-<<<<<<< HEAD
-                raise GMSOError("Non AtomType instance found in site {}".format(site))
-=======
                 raise GMSOError(
                     "Non AtomType instance found in site {}".format(site)
                 )
->>>>>>> c91ee54f
             elif site.atom_type not in self._atom_types:
                 site.atom_type.topology = self
                 self._atom_types[site.atom_type] = site.atom_type
@@ -761,13 +737,9 @@
         member_type = type(member)
 
         if member_type not in refs.keys():
-<<<<<<< HEAD
-            raise TypeError(f"Cannot index member of type {member_type.__name__}")
-=======
             raise TypeError(
                 f"Cannot index member of type {member_type.__name__}"
             )
->>>>>>> c91ee54f
 
         try:
             index = refs[member_type].index(member)
@@ -904,10 +876,7 @@
             self._index_refs[ref][ref_member] = i
 
     def __repr__(self):
-<<<<<<< HEAD
-=======
         """Return custom format to represent topology."""
->>>>>>> c91ee54f
         return (
             f"<Topology {self.name}, {self.n_sites} sites,\n "
             f"{self.n_connections} connections,\n "
@@ -916,7 +885,7 @@
         )
 
     def __str__(self):
-<<<<<<< HEAD
+        """Return custom format to represent topology as a string."""
         return f"<Topology {self.name}, {self.n_sites} sites, id: {id(self)}>"
 
 
@@ -1007,8 +976,4 @@
     if isinstance(unyt_quant,unyt_arr.__class__):
         return unyt_quant if unyts_bool else float(unyt_quant.value)
     else:
-        return unyt_quant
-=======
-        """Return custom format to represent topology as a string."""
-        return f"<Topology {self.name}, {self.n_sites} sites, id: {id(self)}>"
->>>>>>> c91ee54f
+        return unyt_quant