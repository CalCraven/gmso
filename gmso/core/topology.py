--- conflicted
+++ resolved
@@ -978,13 +978,12 @@
         for i, ref_member in enumerate(self._set_refs[ref].keys()):
             self._index_refs[ref][ref_member] = i
 
-<<<<<<< HEAD
     def get_sites_by(self, key, value):
         assert key in {"residue_label", "residue_index", "label"}
         for site in self.sites:
             if getattr(site, key) == value:
                 yield site
-=======
+
     def save(self, filename, overwrite=False, **kwargs):
         """Save the topology to a file.
 
@@ -1011,7 +1010,6 @@
 
         saver = SaversRegistry.get_callable(filename.suffix)
         saver(self, filename, **kwargs)
->>>>>>> 4ed6e36b
 
     def __repr__(self):
         """Return custom format to represent topology."""
