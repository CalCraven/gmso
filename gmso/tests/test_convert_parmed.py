--- conflicted
+++ resolved
@@ -376,11 +376,7 @@
             == "PeriodicImproperPotential"
         )
 
-<<<<<<< HEAD
-    def test_simple_pmd_impropers(self):
-=======
     def test_simple_pmd_dihedrals_impropers(self):
->>>>>>> 2e38f191
         struct = pmd.Structure()
         all_atoms = []
         for j in range(25):
@@ -411,8 +407,10 @@
             struct.dihedral_types.append(dtype)
 
         gmso_top = from_parmed(struct)
-<<<<<<< HEAD
-        assert len(gmso_top.impropers) == 10
+        assert len(gmso_top.impropers) == 5
+        assert len(gmso_top.dihedrals) == 5
+        assert len(gmso_top.improper_types) == 5
+        assert len(gmso_top.dihedral_types) == 5
 
     def test_pmd_improper_types(self):
         struct = pmd.Structure()
@@ -439,10 +437,4 @@
         for improp in struct.impropers:
             improp.improper_type = pmd.ImproperType(1, 1)
         gmso_top = from_parmed(struct)
-        assert len(gmso_top.impropers) == len(struct.impropers)
-=======
-        assert len(gmso_top.impropers) == 5
-        assert len(gmso_top.dihedrals) == 5
-        assert len(gmso_top.improper_types) == 5
-        assert len(gmso_top.dihedral_types) == 5
->>>>>>> 2e38f191
+        assert len(gmso_top.impropers) == len(struct.impropers)