--- conflicted
+++ resolved
@@ -722,7 +722,6 @@
         with pytest.raises(GMSOError):
             typed_methylnitroaniline.scaling_factors = {"lj_12": 0.0}
 
-<<<<<<< HEAD
     def test_to_datatables(self, typed_ethane):
         assert len(typed_ethane.to_datatables()) == 8
         assert len(typed_ethane.to_datatables(parameter="bonds")) == 7
@@ -801,7 +800,7 @@
             ),
             -0.10699999,
         )
-=======
+
     def test_is_typed_check(self, typed_chloroethanol):
         groups = [
             "sites",
@@ -839,5 +838,4 @@
         assert len(untyped_sites_angles["angles"]) == 1
 
         with pytest.raises(ValueError):
-            clone.get_untyped(group="foo")
->>>>>>> 7cce4d77
+            clone.get_untyped(group="foo")