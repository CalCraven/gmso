from copy import deepcopy

import numpy as np
import pytest
import unyt as u
from unyt.testing import assert_allclose_units

from gmso.core.angle import Angle
from gmso.core.angle_type import AngleType
from gmso.core.atom import Atom
from gmso.core.atom_type import AtomType
from gmso.core.bond import Bond
from gmso.core.bond_type import BondType
from gmso.core.box import Box
from gmso.core.dihedral import Dihedral
from gmso.core.dihedral_type import DihedralType
from gmso.core.improper import Improper
from gmso.core.improper_type import ImproperType
from gmso.core.topology import Topology
from gmso.exceptions import GMSOError
from gmso.external.convert_parmed import from_parmed
from gmso.tests.base_test import BaseTest
from gmso.utils.io import get_fn, has_parmed, import_

if has_parmed:
    pmd = import_("parmed")


class TestTopology(BaseTest):
    def test_new_topology(self):
        top = Topology(name="mytop")
        assert top.name == "mytop"

    def test_empty_name(self):
        top = Topology(name="")
        assert top.name == "Topology"

    def test_change_comb_rule(self):
        top = Topology()
        assert top.combining_rule == "lorentz"
        top.combining_rule = "geometric"
        assert top.combining_rule == "geometric"
        with pytest.raises(GMSOError):
            top.combining_rule = "kong"

    def test_add_site(self):
        top = Topology()
        site = Atom(name="site")

        assert top.n_sites == 0
        top.add_site(site)
        assert top.n_sites == 1

    def test_add_connection(self):
        top = Topology()
        atom1 = Atom(name="atom1")
        atom2 = Atom(name="atom2")
        connect = Bond(connection_members=[atom1, atom2])

        top.add_connection(connect)
        top.add_site(atom1)
        top.add_site(atom2)

        assert len(top.connections) == 1

    def test_add_box(self):
        top = Topology()
        box = Box(2 * u.nm * np.ones(3))

        assert top.box is None
        top.box = box
        assert top.box is not None
        assert_allclose_units(
            top.box.lengths, u.nm * 2 * np.ones(3), rtol=1e-5, atol=1e-8
        )

    def test_positions_dtype(self):
        top = Topology()
        atom1 = Atom(name="atom1", position=[0.0, 0.0, 0.0])
        top.add_site(atom1)

        assert set([type(site.position) for site in top.sites]) == {
            u.unyt_array
        }
        assert set([site.position.units for site in top.sites]) == {u.nm}

        assert top.positions.dtype == float
        assert top.positions.units == u.nm
        assert isinstance(top.positions, u.unyt_array)

    def test_eq_types(self, top, box):
        assert top != box

        diff_name = deepcopy(top)
        diff_name.name = "othertop"
        assert top != diff_name

    def test_eq_sites(self, top, charge):
        ref = deepcopy(top)
        wrong_n_sites = deepcopy(top)
        assert top != wrong_n_sites
        ref.add_site(Atom())
        assert ref != wrong_n_sites

        ref = deepcopy(top)
        wrong_position = deepcopy(top)
        ref.add_site(Atom(position=u.nm * [0, 0, 0]))
        wrong_position.add_site(Atom(position=u.nm * [1, 1, 1]))
        assert top != wrong_position

        ref = deepcopy(top)
        wrong_charge = deepcopy(top)
        ref.add_site(Atom(charge=charge))
        wrong_charge.add_site(Atom(charge=-1 * charge))
        assert ref != wrong_charge

        ref = deepcopy(top)
        wrong_atom_type = deepcopy(top)
        at1 = AtomType()
        at1.expression = "epsilon*sigma*r"
        at2 = AtomType()
        at2.expression = "sigma*r"
        ref.add_site(Atom(atom_type=at1))
        wrong_atom_type.add_site(Atom(atom_type=at2))
        assert ref != wrong_atom_type

    @pytest.mark.skipif(not has_parmed, reason="ParmEd is not installed")
    def test_eq_bonds(self):
        ref = pmd.load_file(get_fn("ethane.top"), xyz=get_fn("ethane.gro"))

        missing_bond = deepcopy(ref)
        missing_bond.bonds[0].delete()

        assert ref != missing_bond

        bad_bond_type = deepcopy(ref)
        bad_bond_type.bond_types[0].k = 22

        assert ref != bad_bond_type

    @pytest.mark.skipif(not has_parmed, reason="ParmEd is not installed")
    def test_eq_angles(self):
        ref = pmd.load_file(get_fn("ethane.top"), xyz=get_fn("ethane.gro"))

        missing_angle = deepcopy(ref)
        missing_angle.angles[0].delete()

        assert ref != missing_angle

        bad_angle_type = deepcopy(ref)
        bad_angle_type.angle_types[0].k = 22

        assert ref != bad_angle_type

    @pytest.mark.skipif(not has_parmed, reason="ParmEd is not installed")
    def test_eq_dihedrals(self):
        ref = pmd.load_file(get_fn("ethane.top"), xyz=get_fn("ethane.gro"))

        missing_dihedral = deepcopy(ref)
        missing_dihedral.rb_torsions[0].delete()

        assert ref != missing_dihedral

        bad_dihedral_type = deepcopy(ref)
        bad_dihedral_type.rb_torsion_types[0].k = 22

        assert ref != bad_dihedral_type

    @pytest.mark.skipif(not has_parmed, reason="ParmEd is not installed")
    def test_eq_overall(self):
        ref = pmd.load_file(get_fn("ethane.top"), xyz=get_fn("ethane.gro"))

        top1 = from_parmed(ref)
        top2 = from_parmed(ref)

        assert top1 != top2

    def test_add_untyped_site_update(self):
        untyped_site = Atom(atom_type=None)

        top = Topology()
        assert len(top.atom_types) == 0
        top.add_site(untyped_site, update_types=False)
        assert len(top.atom_types) == 0

        top = Topology()
        assert len(top.atom_types) == 0
        top.add_site(untyped_site, update_types=True)
        assert len(top.atom_types) == 0

    def test_add_typed_site_update(self):
        typed_site = Atom(atom_type=AtomType())

        top = Topology()
        assert len(top.atom_types) == 0
        top.add_site(typed_site, update_types=False)
        assert (
            len(top.atom_types) == 1
        )  # Always upto date now (except for repr)
        assert top._potentials_count["atom_types"] == 0

        top = Topology()
        assert len(top.atom_types) == 0
        top.add_site(typed_site, update_types=True)
        assert len(top.atom_types) == 1
        assert top._potentials_count["atom_types"] == 1

    def test_add_untyped_bond_update(self):
        atom1 = Atom(atom_type=None)
        atom2 = Atom(atom_type=None)
        bond = Bond(connection_members=[atom1, atom2], bond_type=None)

        top = Topology()
        assert len(top.bond_types) == 0
        top.add_connection(bond, update_types=False)
        assert len(top.bond_types) == 0

        top = Topology()
        assert len(top.bond_types) == 0
        top.add_connection(bond, update_types=True)
        assert len(top.bond_types) == 0

    def test_add_typed_bond_update(self):
        atom1 = Atom(atom_type=None)
        atom2 = Atom(atom_type=None)
        bond = Bond(connection_members=[atom1, atom2], bond_type=BondType())

        top = Topology()
        top.add_site(atom1)
        top.add_site(atom2)
        top.add_connection(bond, update_types=False)
        assert len(top.connection_types) == 1

        top = Topology()
        top.add_connection(bond, update_types=True)
        assert len(top.bond_types) == 1

    def test_top_update(self):
        top = Topology()
        top.update_topology()
        assert top.n_sites == 0
        assert len(top.atom_types) == 0
        assert len(top.atom_type_expressions) == 0
        assert top.n_connections == 0
        assert len(top.connection_types) == 0
        assert len(top.connection_type_expressions) == 0

        atomtype = AtomType()
        atom1 = Atom(name="atom1", atom_type=atomtype)
        top.add_site(atom1)
        atom2 = Atom(name="atom2", atom_type=atomtype)
        top.add_site(atom2)

        assert top.n_sites == 2
        assert len(top.atom_types) == 1
        assert len(top.atom_type_expressions) == 1
        assert top.n_connections == 0
        assert len(top.connection_types) == 0
        assert len(top.connection_type_expressions) == 0

        ctype = BondType()
        connection_12 = Bond(connection_members=[atom1, atom2], bond_type=ctype)
        top.add_connection(connection_12)

        assert top.n_sites == 2
        assert len(top.atom_types) == 1
        assert len(top.atom_type_expressions) == 1
        assert top.n_connections == 1
        assert len(top.connection_types) == 1
        assert len(top.connection_type_expressions) == 1

        atom1.atom_type = AtomType()
        atom1.atom_type.expression = "sigma*epsilon*r"
        assert top.n_sites == 2
        assert len(top.atom_types) == 2
        assert len(top.atom_type_expressions) == 2
        assert top.n_connections == 1
        assert len(top.connection_types) == 1
        assert len(top.connection_type_expressions) == 1
        top.update_atom_types()
        assert top.n_sites == 2
        assert len(top.atom_types) == 2
        assert len(top.atom_type_expressions) == 2
        assert top.n_connections == 1
        assert len(top.connection_types) == 1
        assert len(top.connection_type_expressions) == 1

    def test_atomtype_update(self):
        top = Topology()

        assert top.n_sites == 0
        assert top.n_bonds == 0
        assert top.n_connections == 0

        atype1 = AtomType()
        atype1.expression = "sigma + epsilon*r"
        atype2 = AtomType()
        atype2.expression = "sigma * epsilon*r"
        atom1 = Atom(name="a", atom_type=atype1)
        atom2 = Atom(name="b", atom_type=atype2)
        top.add_site(atom1)
        top.add_site(atom2)

        assert top.n_sites == 2
        assert len(top.atom_types) == 2
        assert len(top.atom_type_expressions) == 2

    def test_bond_bondtype_update(self):
        top = Topology()

        atype1 = AtomType()
        atype1.expression = "sigma + epsilon*r"
        atype2 = AtomType()
        atype2.expression = "sigma * epsilon*r"
        atom1 = Atom(name="a", atom_type=atype1)
        atom2 = Atom(name="b", atom_type=atype2)
        btype = BondType()
        bond = Bond(connection_members=[atom1, atom2], bond_type=btype)
        top.add_site(atom1)
        top.add_site(atom2)
        top.add_connection(bond)

        assert top.n_bonds == 1
        assert len(top.bond_types) == 1
        assert len(top.bond_type_expressions) == 1

    def test_angle_angletype_update(self):
        top = Topology()

        atype1 = AtomType()
        atype1.expression = "sigma + epsilon*r"
        atype2 = AtomType()
        atype2.expression = "sigma * epsilon*r"
        atom1 = Atom(name="a", atom_type=atype1)
        atom2 = Atom(name="b", atom_type=atype2)
        atom3 = Atom(name="c", atom_type=atype2)
        atype = AngleType()
        angle = Angle(
            connection_members=[atom1, atom2, atom3],
            angle_type=atype,
            name="angle_name",
        )
        top.add_site(atom1)
        top.add_site(atom2)
        top.add_site(atom3)
        top.add_connection(angle)

        assert top.n_angles == 1
        assert len(top.angle_types) == 1
        assert len(top.angle_type_expressions) == 1
        assert len(top.atom_type_expressions) == 2

    def test_dihedral_dihedraltype_update(self):
        top = Topology()

        atype1 = AtomType()
        atype1.expression = "sigma + epsilon*r"
        atype2 = AtomType()
        atype2.expression = "sigma * epsilon*r"
        atom1 = Atom(name="a", atom_type=atype1)
        atom2 = Atom(name="b", atom_type=atype2)
        atom3 = Atom(name="c", atom_type=atype2)
        atom4 = Atom(name="d", atom_type=atype1)
        atype = DihedralType()
        dihedral = Dihedral(
            connection_members=[atom1, atom2, atom3, atom4], dihedral_type=atype
        )
        top.add_site(atom1)
        top.add_site(atom2)
        top.add_site(atom3)
        top.add_site(atom4)
        top.add_connection(dihedral)

        assert top.n_dihedrals == 1
        assert len(top.dihedral_types) == 1
        assert len(top.dihedral_type_expressions) == 1
        assert len(top.atom_type_expressions) == 2

    def test_improper_impropertype_update(self):
        top = Topology()

        atype1 = AtomType()
        atype1.expression = "sigma + epsilon*r"
        atype2 = AtomType()
        atype2.expression = "sigma * epsilon*r"
        atom1 = Atom(name="a", atom_type=atype1)
        atom2 = Atom(name="b", atom_type=atype2)
        atom3 = Atom(name="c", atom_type=atype2)
        atom4 = Atom(name="d", atom_type=atype1)
        atype = ImproperType()
        improper = Improper(
            connection_members=[atom1, atom2, atom3, atom4], improper_type=atype
        )
        top.add_site(atom1)
        top.add_site(atom2)
        top.add_site(atom3)
        top.add_site(atom4)
        top.add_connection(improper)

        assert top.n_impropers == 1
        assert len(top.improper_types) == 1
        assert len(top.improper_type_expressions) == 1
        assert len(top.atom_type_expressions) == 2

    def test_pairpotential_pairpotentialtype_update(
        self, pairpotentialtype_top
    ):
        assert len(pairpotentialtype_top.pairpotential_types) == 1

        pairpotentialtype_top.remove_pairpotentialtype(["a1", "a2"])
        assert len(pairpotentialtype_top.pairpotential_types) == 0

    def test_parametrization(self):
        top = Topology()

        assert top.typed == False
        top.add_site(Atom(atom_type=AtomType()), update_types=True)

        assert top.typed == True
        assert top.is_typed() == True
        assert top.typed == True

    def test_topology_atom_type_changes(self):
        top = Topology()
        for i in range(100):
            site = Atom(name="site{}".format(i))
            atom_type = AtomType(name="atom_type{}".format(i % 10))
            site.atom_type = atom_type
            top.add_site(site, update_types=False)
        top.update_topology()
        assert len(top.atom_types) == 100
        top.sites[0].atom_type.name = "atom_type_changed"
        assert top.sites[10].atom_type.name != "atom_type_changed"
        assert top.is_typed()

    def test_add_duplicate_connected_atom(self):
        top = Topology()
        atom1 = Atom(name="AtomA")
        atom2 = Atom(name="AtomB")
        bond = Bond(connection_members=[atom1, atom2])
        bond_eq = Bond(connection_members=[atom1, atom2])

        top.add_connection(bond)
        top.add_connection(bond_eq)
        top.update_topology()
        assert top.n_connections == 1

    def test_topology_get_index(self):
        top = Topology()
        conn_members = [Atom() for _ in range(10)]
        for atom in conn_members:
            top.add_site(atom)

        for i in range(5):
            top.add_connection(
                Bond(connection_members=[conn_members[i], conn_members[i + 1]])
            )
            top.add_connection(
                Angle(
                    connection_members=[
                        conn_members[i],
                        conn_members[i + 1],
                        conn_members[i + 2],
                    ]
                )
            )
            top.add_connection(
                Dihedral(
                    connection_members=[
                        conn_members[i],
                        conn_members[i + 1],
                        conn_members[i + 2],
                        conn_members[i + 3],
                    ]
                )
            )
            top.add_connection(
                Improper(
                    connection_members=[
                        conn_members[i],
                        conn_members[i + 1],
                        conn_members[i + 2],
                        conn_members[i + 3],
                    ]
                )
            )

        a_atom = Atom()
        a_bond = Bond(connection_members=[conn_members[6], conn_members[7]])
        an_angle = Angle(
            connection_members=[
                conn_members[6],
                conn_members[7],
                conn_members[8],
            ]
        )
        a_dihedral = Dihedral(
            connection_members=[
                conn_members[6],
                conn_members[7],
                conn_members[8],
                conn_members[9],
            ]
        )
        an_improper = Improper(
            connection_members=[
                conn_members[6],
                conn_members[7],
                conn_members[8],
                conn_members[9],
            ]
        )

        top.add_site(a_atom)
        top.add_connection(a_bond)
        top.add_connection(an_angle)
        top.add_connection(a_dihedral)
        top.add_connection(an_improper)

        assert top.get_index(a_atom) == 10
        assert top.get_index(a_bond) == 5
        assert top.get_index(an_angle) == 5
        assert top.get_index(a_dihedral) == 5
        assert top.get_index(an_improper) == 5

    def test_topology_get_index_wrong_member_type(self):
        top = Topology()
        with pytest.raises(TypeError):
            top.get_index(object())

    def test_topology_get_index_non_existing_member(self):
        top = Topology()
        site = Atom()
        with pytest.raises(ValueError):
            top.get_index(site)

    def test_topology_get_index_atom_type(self, typed_water_system):
        assert (
            typed_water_system.get_index(typed_water_system.sites[0].atom_type)
            == 0
        )
        assert (
            typed_water_system.get_index(typed_water_system.sites[1].atom_type)
            == 1
        )

    def test_topology_get_index_bond_type(self, typed_methylnitroaniline):
        assert (
            typed_methylnitroaniline.get_index(
                typed_methylnitroaniline.bonds[0].connection_type
            )
            == 0
        )
        assert isinstance(
            typed_methylnitroaniline.get_index(
                typed_methylnitroaniline.bonds[-1].connection_type
            ),
            int,
        )

    def test_topology_get_index_angle_type(self, typed_chloroethanol):
        assert (
            typed_chloroethanol.get_index(
                typed_chloroethanol.angles[0].connection_type
            )
            == 0
        )
        assert (
            typed_chloroethanol.get_index(
                typed_chloroethanol.angles[5].connection_type
            )
            == 1
        )

    def test_topology_get_index_dihedral_type(self, typed_chloroethanol):
        assert (
            typed_chloroethanol.get_index(
                typed_chloroethanol.dihedrals[0].connection_type
            )
            == 0
        )
        assert (
            typed_chloroethanol.get_index(
                typed_chloroethanol.dihedrals[5].connection_type
            )
            == 3
        )

    def test_topology_get_bonds_for(self, typed_methylnitroaniline):
        site = list(typed_methylnitroaniline.sites)[0]
        converted_bonds_list = typed_methylnitroaniline._get_bonds_for(site)
        top_bonds_containing_site = []
        for bond in typed_methylnitroaniline.bonds:
            if site in bond.connection_members:
                assert bond in converted_bonds_list
                top_bonds_containing_site.append(bond)
        assert len(top_bonds_containing_site) == len(converted_bonds_list)

    def test_topology_get_angles_for(self, typed_methylnitroaniline):
        site = list(typed_methylnitroaniline.sites)[0]
        converted_angles_list = typed_methylnitroaniline._get_angles_for(site)
        top_angles_containing_site = []
        for angle in typed_methylnitroaniline.angles:
            if site in angle.connection_members:
                assert angle in converted_angles_list
                top_angles_containing_site.append(angle)
        assert len(top_angles_containing_site) == len(converted_angles_list)

    def test_topology_get_dihedrals_for(self, typed_methylnitroaniline):
        site = list(typed_methylnitroaniline.sites)[0]
        converted_dihedrals_list = typed_methylnitroaniline._get_dihedrals_for(
            site
        )
        top_dihedrals_containing_site = []
        for dihedral in typed_methylnitroaniline.dihedrals:
            if site in dihedral.connection_members:
                assert dihedral in converted_dihedrals_list
                top_dihedrals_containing_site.append(dihedral)
        assert len(top_dihedrals_containing_site) == len(
            converted_dihedrals_list
        )

    def test_topology_scale_factors(self, typed_methylnitroaniline):
        assert np.allclose(
            typed_methylnitroaniline.get_lj_scale(interaction="12"), 0.0
        )
        assert np.allclose(
            typed_methylnitroaniline.get_lj_scale(interaction="13"), 0.0
        )
        assert np.allclose(
            typed_methylnitroaniline.get_lj_scale(interaction="14"), 0.5
        )
        assert np.allclose(
            typed_methylnitroaniline.get_electrostatics_scale(interaction="12"),
            0.0,
        )
        assert np.allclose(
            typed_methylnitroaniline.get_electrostatics_scale(interaction="13"),
            0.0,
        )
        assert np.allclose(
            typed_methylnitroaniline.get_electrostatics_scale(interaction="14"),
            0.5,
        )

    def test_topology_change_scale_factors(self, typed_methylnitroaniline):
        typed_methylnitroaniline.set_lj_scale([0.5, 0.5, 1.0])
        typed_methylnitroaniline.set_electrostatics_scale([1.0, 1.0, 1.0])
        assert np.allclose(
            typed_methylnitroaniline.get_lj_scale(interaction="12"), 0.5
        )
        assert np.allclose(
            typed_methylnitroaniline.get_lj_scale(interaction="13"), 0.5
        )
        assert np.allclose(
            typed_methylnitroaniline.get_lj_scale(interaction="14"), 1.0
        )
        assert np.allclose(
            typed_methylnitroaniline.get_electrostatics_scale(interaction="12"),
            1.0,
        )
        assert np.allclose(
            typed_methylnitroaniline.get_electrostatics_scale(interaction="13"),
            1.0,
        )
        assert np.allclose(
            typed_methylnitroaniline.get_electrostatics_scale(interaction="14"),
            1.0,
        )
        typed_methylnitroaniline.set_lj_scale(1.0, interaction="12")
        assert np.allclose(
            typed_methylnitroaniline.get_lj_scale(), [1.0, 0.5, 1.0]
        )

    def test_topology_invalid_interactions_scaling_factors(
        self, typed_methylnitroaniline
    ):
        with pytest.raises(GMSOError):
            typed_methylnitroaniline.get_lj_scale(interaction="16")

        with pytest.raises(GMSOError):
            typed_methylnitroaniline.set_lj_scale(2, interaction="16")

    def test_topology_scaling_factors_by_molecule_id(
        self, typed_methylnitroaniline
    ):
        top = Topology()
        top.set_electrostatics_scale(0.4)
        top.set_lj_scale(
            [1.2, 1.3, 1.4],
            molecule_id="RESA",
        )
        assert np.allclose(top.get_electrostatics_scale(), [0.4, 0.4, 0.4])
        assert np.allclose(
            top.get_lj_scale(molecule_id="RESA"), [1.2, 1.3, 1.4]
        )

        assert (
            top.get_electrostatics_scale(molecule_id="MissingMolecule") == None
        )

    def test_topology_set_scaling_factors(self):
        top = Topology()
        with pytest.raises(ValueError):
            top.set_scaling_factors([1.0, 2.0, 3.0], [2.1, 3.2])
        top.set_scaling_factors([1.0, 2.0, 3.0], [2.1, 2.2, 2.3])
        top.set_scaling_factors(
            [2.0, 2.0, 3.2], [0.0, 0.0, 0.5], molecule_id="MOLA"
        )
        assert np.allclose(
            top.get_scaling_factors(),
            [[1.0, 2.0, 3.0], [2.1, 2.2, 2.3]],
        )

        assert np.allclose(
            top.get_scaling_factors(molecule_id="MOLA"),
            [[2.0, 2.0, 3.2], [0.0, 0.0, 0.5]],
        )

    def test_topology_set_scaling_factors_none(self):
        top = Topology()
        with pytest.raises(ValueError):
            top.set_scaling_factors(None, None)

    def test_is_typed_check(self, typed_chloroethanol):
        groups = [
            "sites",
            "bonds",
            "angles",
            "dihedrals",
            "impropers",
            "topology",
        ]
        for group in groups:
            assert typed_chloroethanol.is_fully_typed(group=group)

        with pytest.raises(ValueError):
            typed_chloroethanol.is_fully_typed(group="foo")

    def test_cget_untyped(self, typed_chloroethanol):
        # Note impropers list is empty, and hence is not tested here
        groups = ["sites", "bonds", "angles", "dihedrals"]
        clone = deepcopy(typed_chloroethanol)
        clone.sites[0].atom_type = None
        clone.bonds[0].bond_type = None
        clone.angles[0].angle_type = None
        clone.dihedrals[0].dihedral_type = None

        full_opt = clone.get_untyped(group="topology")
        for group in groups:
            assert not clone.is_fully_typed(group=group)
            assert len(clone.get_untyped(group=group)[group]) == 1
            assert len(full_opt[group]) == 1

        # Get multiple untyped
        untyped_sites_angles = clone.get_untyped(group=["sites", "angles"])
        assert len(untyped_sites_angles) == 2
        assert len(untyped_sites_angles["sites"]) == 1
        assert len(untyped_sites_angles["angles"]) == 1

        with pytest.raises(ValueError):
            clone.get_untyped(group="foo")

    @pytest.mark.parametrize("key", ["group", "residue", "molecule"])
    def test_iter_sites(self, labeled_top, key):
        unique_labels = labeled_top.unique_site_labels(key)
        for label in unique_labels:
            for site in labeled_top.iter_sites(key, label):
                assert getattr(site, key) == label

    def test_iter_sites_non_iterable_attribute(self, labeled_top):
        with pytest.raises(ValueError):
            for site in labeled_top.iter_sites("atom_type", "abc"):
                pass

    def test_iter_sites_none(self, labeled_top):
        with pytest.raises(ValueError):
            for site in labeled_top.iter_sites("residue", None):
                pass

    def test_iter_sites_by_residue(self, labeled_top):
        residues = labeled_top.unique_site_labels("residue", name_only=False)
        for residue in residues:
            for site in labeled_top.iter_sites_by_residue(residue):
                assert site.residue == residue

        residue_names = labeled_top.unique_site_labels(
            "residue", name_only=True
        )
        for residue_name in residue_names:
            for site in labeled_top.iter_sites_by_residue(residue_name):
                assert site.residue.name == residue_name
<<<<<<< HEAD

    def test_iter_sites_by_molecule(self, labeled_top):
        molecules = labeled_top.unique_site_labels("molecule", name_only=False)
        for molecule in molecules:
            for site in labeled_top.iter_sites_by_molecule(molecule):
                assert site.residue == molecule

=======

    def test_iter_sites_by_molecule(self, labeled_top):
        molecules = labeled_top.unique_site_labels("molecule", name_only=False)
        for molecule in molecules:
            for site in labeled_top.iter_sites_by_molecule(molecule):
                assert site.residue == molecule

>>>>>>> d95fd5b3
        molecule_names = labeled_top.unique_site_labels(
            "molecule", name_only=True
        )
        for molecule_name in molecule_names:
            for site in labeled_top.iter_sites_by_molecule(molecule_name):
                assert site.molecule.name == molecule_name<|MERGE_RESOLUTION|>--- conflicted
+++ resolved
@@ -790,7 +790,6 @@
         for residue_name in residue_names:
             for site in labeled_top.iter_sites_by_residue(residue_name):
                 assert site.residue.name == residue_name
-<<<<<<< HEAD
 
     def test_iter_sites_by_molecule(self, labeled_top):
         molecules = labeled_top.unique_site_labels("molecule", name_only=False)
@@ -798,15 +797,6 @@
             for site in labeled_top.iter_sites_by_molecule(molecule):
                 assert site.residue == molecule
 
-=======
-
-    def test_iter_sites_by_molecule(self, labeled_top):
-        molecules = labeled_top.unique_site_labels("molecule", name_only=False)
-        for molecule in molecules:
-            for site in labeled_top.iter_sites_by_molecule(molecule):
-                assert site.residue == molecule
-
->>>>>>> d95fd5b3
         molecule_names = labeled_top.unique_site_labels(
             "molecule", name_only=True
         )
