from copy import deepcopy

import numpy as np
import pytest
import unyt as u
from unyt.testing import assert_allclose_units

from gmso.core.angle import Angle
from gmso.core.angle_type import AngleType
from gmso.core.atom import Atom
from gmso.core.atom_type import AtomType
from gmso.core.bond import Bond
from gmso.core.bond_type import BondType
from gmso.core.box import Box
from gmso.core.dihedral import Dihedral
from gmso.core.dihedral_type import DihedralType
from gmso.core.improper import Improper
from gmso.core.improper_type import ImproperType
from gmso.core.pairpotential_type import PairPotentialType
from gmso.core.subtopology import SubTopology
from gmso.core.topology import Topology
from gmso.exceptions import GMSOError
from gmso.external.convert_parmed import from_parmed
from gmso.tests.base_test import BaseTest
from gmso.utils.io import get_fn, has_parmed, import_

if has_parmed:
    pmd = import_("parmed")


class TestTopology(BaseTest):
    def test_new_topology(self):
        top = Topology(name="mytop")
        assert top.name == "mytop"

    def test_empty_name(self):
        top = Topology(name="")
        assert top.name == "Topology"

    def test_change_comb_rule(self):
        top = Topology()
        assert top.combining_rule == "lorentz"
        top.combining_rule = "geometric"
        assert top.combining_rule == "geometric"
        with pytest.raises(GMSOError):
            top.combining_rule = "kong"

    def test_add_site(self):
        top = Topology()
        site = Atom(name="site")

        assert top.n_sites == 0
        top.add_site(site)
        assert top.n_sites == 1

    def test_add_connection(self):
        top = Topology()
        atom1 = Atom(name="atom1")
        atom2 = Atom(name="atom2")
        connect = Bond(connection_members=[atom1, atom2])

        top.add_connection(connect)
        top.add_site(atom1)
        top.add_site(atom2)

        assert len(top.connections) == 1

    def test_add_box(self):
        top = Topology()
        box = Box(2 * u.nm * np.ones(3))

        assert top.box is None
        top.box = box
        assert top.box is not None
        assert_allclose_units(
            top.box.lengths, u.nm * 2 * np.ones(3), rtol=1e-5, atol=1e-8
        )

    def test_positions_dtype(self):
        top = Topology()
        atom1 = Atom(name="atom1", position=[0.0, 0.0, 0.0])
        top.add_site(atom1)

        assert set([type(site.position) for site in top.sites]) == {
            u.unyt_array
        }
        assert set([site.position.units for site in top.sites]) == {u.nm}

        assert top.positions.dtype == float
        assert top.positions.units == u.nm
        assert isinstance(top.positions, u.unyt_array)

    def test_eq_types(self, top, box):
        assert top != box

        diff_name = deepcopy(top)
        diff_name.name = "othertop"
        assert top != diff_name

    def test_eq_sites(self, top, charge):
        ref = deepcopy(top)
        wrong_n_sites = deepcopy(top)
        assert top != wrong_n_sites
        ref.add_site(Atom())
        assert ref != wrong_n_sites

        ref = deepcopy(top)
        wrong_position = deepcopy(top)
        ref.add_site(Atom(position=u.nm * [0, 0, 0]))
        wrong_position.add_site(Atom(position=u.nm * [1, 1, 1]))
        assert top != wrong_position

        ref = deepcopy(top)
        wrong_charge = deepcopy(top)
        ref.add_site(Atom(charge=charge))
        wrong_charge.add_site(Atom(charge=-1 * charge))
        assert ref != wrong_charge

        ref = deepcopy(top)
        wrong_atom_type = deepcopy(top)
        ref.add_site(Atom(atom_type=AtomType(expression="epsilon*sigma*r")))
        wrong_atom_type.add_site(Atom(atom_type=AtomType(expression="sigma*r")))
        assert ref != wrong_atom_type

    @pytest.mark.skipif(not has_parmed, reason="ParmEd is not installed")
    def test_eq_bonds(self):
        ref = pmd.load_file(get_fn("ethane.top"), xyz=get_fn("ethane.gro"))

        missing_bond = deepcopy(ref)
        missing_bond.bonds[0].delete()

        assert ref != missing_bond

        bad_bond_type = deepcopy(ref)
        bad_bond_type.bond_types[0].k = 22

        assert ref != bad_bond_type

    @pytest.mark.skipif(not has_parmed, reason="ParmEd is not installed")
    def test_eq_angles(self):
        ref = pmd.load_file(get_fn("ethane.top"), xyz=get_fn("ethane.gro"))

        missing_angle = deepcopy(ref)
        missing_angle.angles[0].delete()

        assert ref != missing_angle

        bad_angle_type = deepcopy(ref)
        bad_angle_type.angle_types[0].k = 22

        assert ref != bad_angle_type

    @pytest.mark.skipif(not has_parmed, reason="ParmEd is not installed")
    def test_eq_dihedrals(self):
        ref = pmd.load_file(get_fn("ethane.top"), xyz=get_fn("ethane.gro"))

        missing_dihedral = deepcopy(ref)
        missing_dihedral.rb_torsions[0].delete()

        assert ref != missing_dihedral

        bad_dihedral_type = deepcopy(ref)
        bad_dihedral_type.rb_torsion_types[0].k = 22

        assert ref != bad_dihedral_type

    @pytest.mark.skipif(not has_parmed, reason="ParmEd is not installed")
    def test_eq_overall(self):
        ref = pmd.load_file(get_fn("ethane.top"), xyz=get_fn("ethane.gro"))

        top1 = from_parmed(ref)
        top2 = from_parmed(ref)

        assert top1 != top2

    def test_add_untyped_site_update(self):
        untyped_site = Atom(atom_type=None)

        top = Topology()
        assert len(top.atom_types) == 0
        top.add_site(untyped_site, update_types=False)
        assert len(top.atom_types) == 0

        top = Topology()
        assert len(top.atom_types) == 0
        top.add_site(untyped_site, update_types=True)
        assert len(top.atom_types) == 0

    def test_add_typed_site_update(self):
        typed_site = Atom(atom_type=AtomType())

        top = Topology()
        assert len(top.atom_types) == 0
        top.add_site(typed_site, update_types=False)
        assert len(top.atom_types) == 0

        top = Topology()
        assert len(top.atom_types) == 0
        top.add_site(typed_site, update_types=True)
        assert len(top.atom_types) == 1

    def test_add_untyped_bond_update(self):
        atom1 = Atom(atom_type=None)
        atom2 = Atom(atom_type=None)
        bond = Bond(connection_members=[atom1, atom2], bond_type=None)

        top = Topology()
        assert len(top.bond_types) == 0
        top.add_connection(bond, update_types=False)
        assert len(top.bond_types) == 0

        top = Topology()
        assert len(top.bond_types) == 0
        top.add_connection(bond, update_types=True)
        assert len(top.bond_types) == 0

    def test_add_typed_bond_update(self):
        atom1 = Atom(atom_type=None)
        atom2 = Atom(atom_type=None)
        bond = Bond(connection_members=[atom1, atom2], bond_type=BondType())

        top = Topology()
        top.add_site(atom1)
        top.add_site(atom2)
        top.add_connection(bond, update_types=False)
        assert len(top.connection_types) == 0

        top = Topology()
        top.add_connection(bond, update_types=True)
        assert len(top.bond_types) == 1

    def test_top_update(self):
        top = Topology()
        top.update_topology()
        assert top.n_sites == 0
        assert len(top.atom_types) == 0
        assert len(top.atom_type_expressions) == 0
        assert top.n_connections == 0
        assert len(top.connection_types) == 0
        assert len(top.connection_type_expressions) == 0

        atomtype = AtomType()
        atom1 = Atom(name="atom1", atom_type=atomtype)
        top.add_site(atom1)
        atom2 = Atom(name="atom2", atom_type=atomtype)
        top.add_site(atom2)

        assert top.n_sites == 2
        assert len(top.atom_types) == 1
        assert len(top.atom_type_expressions) == 1
        assert top.n_connections == 0
        assert len(top.connection_types) == 0
        assert len(top.connection_type_expressions) == 0

        ctype = BondType()
        connection_12 = Bond(connection_members=[atom1, atom2], bond_type=ctype)
        top.add_connection(connection_12)

        assert top.n_sites == 2
        assert len(top.atom_types) == 1
        assert len(top.atom_type_expressions) == 1
        assert top.n_connections == 1
        assert len(top.connection_types) == 1
        assert len(top.connection_type_expressions) == 1

        atom1.atom_type = AtomType(expression="sigma*epsilon*r")
        assert top.n_sites == 2
        assert len(top.atom_types) == 1
        assert len(top.atom_type_expressions) == 1
        assert top.n_connections == 1
        assert len(top.connection_types) == 1
        assert len(top.connection_type_expressions) == 1
        top.update_atom_types()
        assert top.n_sites == 2
        assert len(top.atom_types) == 2
        assert len(top.atom_type_expressions) == 2
        assert top.n_connections == 1
        assert len(top.connection_types) == 1
        assert len(top.connection_type_expressions) == 1

    def test_atomtype_update(self):
        top = Topology()

        assert top.n_sites == 0
        assert top.n_bonds == 0
        assert top.n_connections == 0

        atype1 = AtomType(expression="sigma + epsilon*r")
        atype2 = AtomType(expression="sigma * epsilon*r")
        atom1 = Atom(name="a", atom_type=atype1)
        atom2 = Atom(name="b", atom_type=atype2)
        top.add_site(atom1)
        top.add_site(atom2)

        assert top.n_sites == 2
        assert len(top.atom_types) == 2
        assert len(top.atom_type_expressions) == 2

    def test_bond_bondtype_update(self):
        top = Topology()

        atype1 = AtomType(expression="sigma + epsilon*r")
        atype2 = AtomType(expression="sigma * epsilon*r")
        atom1 = Atom(name="a", atom_type=atype1)
        atom2 = Atom(name="b", atom_type=atype2)
        btype = BondType()
        bond = Bond(connection_members=[atom1, atom2], bond_type=btype)
        top.add_site(atom1)
        top.add_site(atom2)
        top.add_connection(bond)

        assert top.n_bonds == 1
        assert len(top.bond_types) == 1
        assert len(top.bond_type_expressions) == 1

    def test_angle_angletype_update(self):
        top = Topology()

        atype1 = AtomType(expression="sigma + epsilon*r")
        atype2 = AtomType(expression="sigma * epsilon*r")
        atom1 = Atom(name="a", atom_type=atype1)
        atom2 = Atom(name="b", atom_type=atype2)
        atom3 = Atom(name="c", atom_type=atype2)
        atype = AngleType()
        angle = Angle(
            connection_members=[atom1, atom2, atom3],
            angle_type=atype,
            name="angle_name",
        )
        top.add_site(atom1)
        top.add_site(atom2)
        top.add_site(atom3)
        top.add_connection(angle)

        assert top.n_angles == 1
        assert len(top.angle_types) == 1
        assert len(top.angle_type_expressions) == 1
        assert len(top.atom_type_expressions) == 2

    def test_dihedral_dihedraltype_update(self):
        top = Topology()

        atype1 = AtomType(expression="sigma + epsilon*r")
        atype2 = AtomType(expression="sigma * epsilon*r")
        atom1 = Atom(name="a", atom_type=atype1)
        atom2 = Atom(name="b", atom_type=atype2)
        atom3 = Atom(name="c", atom_type=atype2)
        atom4 = Atom(name="d", atom_type=atype1)
        atype = DihedralType()
        dihedral = Dihedral(
            connection_members=[atom1, atom2, atom3, atom4], dihedral_type=atype
        )
        top.add_site(atom1)
        top.add_site(atom2)
        top.add_site(atom3)
        top.add_site(atom4)
        top.add_connection(dihedral)

        assert top.n_dihedrals == 1
        assert len(top.dihedral_types) == 1
        assert len(top.dihedral_type_expressions) == 1
        assert len(top.atom_type_expressions) == 2

    def test_improper_impropertype_update(self):
        top = Topology()

        atype1 = AtomType(expression="sigma + epsilon*r")
        atype2 = AtomType(expression="sigma * epsilon*r")
        atom1 = Atom(name="a", atom_type=atype1)
        atom2 = Atom(name="b", atom_type=atype2)
        atom3 = Atom(name="c", atom_type=atype2)
        atom4 = Atom(name="d", atom_type=atype1)
        atype = ImproperType()
        improper = Improper(
            connection_members=[atom1, atom2, atom3, atom4], improper_type=atype
        )
        top.add_site(atom1)
        top.add_site(atom2)
        top.add_site(atom3)
        top.add_site(atom4)
        top.add_connection(improper)

        assert top.n_impropers == 1
        assert len(top.improper_types) == 1
        assert len(top.improper_type_expressions) == 1
        assert len(top.atom_type_expressions) == 2

    def test_pairpotential_pairpotentialtype_update(
        self, pairpotentialtype_top
    ):
        assert len(pairpotentialtype_top.pairpotential_types) == 1
        pptype12 = pairpotentialtype_top.pairpotential_types[0]
        assert pairpotentialtype_top._pairpotential_types_idx[pptype12] == 0

        pairpotentialtype_top.remove_pairpotentialtype(["a1", "a2"])
        assert len(pairpotentialtype_top.pairpotential_types) == 0

    def test_add_subtopology(self):
        top = Topology()
        subtop = SubTopology()

        assert top.n_subtops == 0
        top.add_subtopology(subtop)
        assert top.n_subtops == 1

    def test_parametrization(self):
        top = Topology()

        assert top.typed == False
        top.add_site(Atom(atom_type=AtomType()))

        assert top.typed == True
        assert top.is_typed() == True
        assert top.typed == True

    def test_parametrization_setter(self):
        top = Topology()

        assert top.typed == False
        assert top.is_typed() == False
        top.typed = True
        assert top.typed == True
        assert top.is_typed() == False

    def test_topology_atom_type_changes(self):
        top = Topology()
        for i in range(100):
            site = Atom(name="site{}".format(i))
            atom_type = AtomType(name="atom_type{}".format(i % 10))
            site.atom_type = atom_type
            top.add_site(site, update_types=False)
        top.update_topology()
        assert len(top.atom_types) == 10
        top.sites[0].atom_type.name = "atom_type_changed"
        assert id(top.sites[0].atom_type) == id(top.sites[10].atom_type)
        assert top.sites[10].atom_type.name == "atom_type_changed"
        assert top.is_typed()

    def test_add_duplicate_connected_atom(self):
        top = Topology()
        atom1 = Atom(name="AtomA")
        atom2 = Atom(name="AtomB")
        bond = Bond(connection_members=[atom1, atom2])
        bond_eq = Bond(connection_members=[atom1, atom2])

        top.add_connection(bond)
        top.add_connection(bond_eq)
        top.update_topology()
        assert top.n_connections == 1

    def test_topology_get_index(self):
        top = Topology()
        conn_members = [Atom() for _ in range(10)]
        for atom in conn_members:
            top.add_site(atom)

        for i in range(5):
            top.add_connection(
                Bond(connection_members=[conn_members[i], conn_members[i + 1]])
            )
            top.add_connection(
                Angle(
                    connection_members=[
                        conn_members[i],
                        conn_members[i + 1],
                        conn_members[i + 2],
                    ]
                )
            )
            top.add_connection(
                Dihedral(
                    connection_members=[
                        conn_members[i],
                        conn_members[i + 1],
                        conn_members[i + 2],
                        conn_members[i + 3],
                    ]
                )
            )
            top.add_connection(
                Improper(
                    connection_members=[
                        conn_members[i],
                        conn_members[i + 1],
                        conn_members[i + 2],
                        conn_members[i + 3],
                    ]
                )
            )

        a_atom = Atom()
        a_bond = Bond(connection_members=[conn_members[6], conn_members[7]])
        an_angle = Angle(
            connection_members=[
                conn_members[6],
                conn_members[7],
                conn_members[8],
            ]
        )
        a_dihedral = Dihedral(
            connection_members=[
                conn_members[6],
                conn_members[7],
                conn_members[8],
                conn_members[9],
            ]
        )
        an_improper = Improper(
            connection_members=[
                conn_members[6],
                conn_members[7],
                conn_members[8],
                conn_members[9],
            ]
        )

        top.add_site(a_atom)
        top.add_connection(a_bond)
        top.add_connection(an_angle)
        top.add_connection(a_dihedral)
        top.add_connection(an_improper)

        assert top.get_index(a_atom) == 10
        assert top.get_index(a_bond) == 5
        assert top.get_index(an_angle) == 5
        assert top.get_index(a_dihedral) == 5
        assert top.get_index(an_improper) == 5

    def test_topology_get_index_wrong_member_type(self):
        top = Topology()
        with pytest.raises(TypeError):
            top.get_index(object())

    def test_topology_get_index_non_existing_member(self):
        top = Topology()
        site = Atom()
        with pytest.raises(ValueError):
            top.get_index(site)

    def test_topology_get_index_atom_type(self, typed_water_system):
        assert (
            typed_water_system.get_index(typed_water_system.sites[0].atom_type)
            == 0
        )
        assert (
            typed_water_system.get_index(typed_water_system.sites[1].atom_type)
            == 1
        )

    def test_topology_get_index_atom_type_after_change(
        self, typed_water_system
    ):
        typed_water_system.sites[0].atom_type.name = "atom_type_changed_name"
        assert (
            typed_water_system.get_index(typed_water_system.sites[0].atom_type)
            == 1
        )
        assert (
            typed_water_system.get_index(typed_water_system.sites[1].atom_type)
            == 0
        )

    def test_topology_get_index_bond_type(self, typed_methylnitroaniline):
        assert (
            typed_methylnitroaniline.get_index(
                typed_methylnitroaniline.bonds[0].connection_type
            )
            == 0
        )
        assert isinstance(
            typed_methylnitroaniline.get_index(
                typed_methylnitroaniline.bonds[-1].connection_type
            ),
            int,
        )

    def test_topology_get_index_bond_type_after_change(
        self, typed_methylnitroaniline
    ):
        typed_methylnitroaniline.bonds[0].connection_type.name = "changed name"
        assert (
            typed_methylnitroaniline.get_index(
                typed_methylnitroaniline.bonds[0].connection_type
            )
            != 0
        )

    def test_topology_get_index_angle_type(self, typed_chloroethanol):
        assert (
            typed_chloroethanol.get_index(
                typed_chloroethanol.angles[0].connection_type
            )
            == 0
        )
        assert (
            typed_chloroethanol.get_index(
                typed_chloroethanol.angles[5].connection_type
            )
            == 1
        )

    def test_topology_get_index_angle_type_after_change(
        self, typed_methylnitroaniline
    ):
        angle_type_to_test = typed_methylnitroaniline.angles[0].connection_type
        prev_idx = typed_methylnitroaniline.get_index(angle_type_to_test)
        typed_methylnitroaniline.angles[0].connection_type.name = "changed name"
        assert (
            typed_methylnitroaniline.get_index(angle_type_to_test) != prev_idx
        )

    def test_topology_get_index_dihedral_type(self, typed_chloroethanol):
        assert (
            typed_chloroethanol.get_index(
                typed_chloroethanol.dihedrals[0].connection_type
            )
            == 0
        )
        assert (
            typed_chloroethanol.get_index(
                typed_chloroethanol.dihedrals[5].connection_type
            )
            == 3
        )

    def test_topology_get_index_dihedral_type_after_change(
        self, typed_methylnitroaniline
    ):
        dihedral_type_to_test = typed_methylnitroaniline.dihedrals[
            0
        ].connection_type
        prev_idx = typed_methylnitroaniline.get_index(dihedral_type_to_test)
        typed_methylnitroaniline.dihedrals[
            0
        ].connection_type.name = "changed name"
        assert (
            typed_methylnitroaniline.get_index(dihedral_type_to_test)
            != prev_idx
        )

    def test_topology_get_bonds_for(self, typed_methylnitroaniline):
        site = list(typed_methylnitroaniline.sites)[0]
        converted_bonds_list = typed_methylnitroaniline._get_bonds_for(site)
        top_bonds_containing_site = []
        for bond in typed_methylnitroaniline.bonds:
            if site in bond.connection_members:
                assert bond in converted_bonds_list
                top_bonds_containing_site.append(bond)
        assert len(top_bonds_containing_site) == len(converted_bonds_list)

    def test_topology_get_angles_for(self, typed_methylnitroaniline):
        site = list(typed_methylnitroaniline.sites)[0]
        converted_angles_list = typed_methylnitroaniline._get_angles_for(site)
        top_angles_containing_site = []
        for angle in typed_methylnitroaniline.angles:
            if site in angle.connection_members:
                assert angle in converted_angles_list
                top_angles_containing_site.append(angle)
        assert len(top_angles_containing_site) == len(converted_angles_list)

    def test_topology_get_dihedrals_for(self, typed_methylnitroaniline):
        site = list(typed_methylnitroaniline.sites)[0]
        converted_dihedrals_list = typed_methylnitroaniline._get_dihedrals_for(
            site
        )
        top_dihedrals_containing_site = []
        for dihedral in typed_methylnitroaniline.dihedrals:
            if site in dihedral.connection_members:
                assert dihedral in converted_dihedrals_list
                top_dihedrals_containing_site.append(dihedral)
        assert len(top_dihedrals_containing_site) == len(
            converted_dihedrals_list
        )

    def test_topology_scale_factors(self, typed_methylnitroaniline):
        sf = typed_methylnitroaniline.scaling_factors
        assert np.allclose(sf["vdw_12"], 0.0)
        assert np.allclose(sf["vdw_13"], 0.0)
        assert np.allclose(sf["vdw_14"], 0.5)
        assert np.allclose(sf["coul_12"], 0.0)
        assert np.allclose(sf["coul_13"], 0.0)
        assert np.allclose(sf["coul_14"], 0.5)

    def test_topology_change_scale_factors(self, typed_methylnitroaniline):
        typed_methylnitroaniline.scaling_factors = {
            "vdw_12": 0.5,
            "vdw_13": 0.5,
            "vdw_14": 1.0,
            "coul_12": 1.0,
            "coul_13": 1.0,
            "coul_14": 1.0,
        }
        sf = typed_methylnitroaniline.scaling_factors
        assert np.allclose(sf["vdw_12"], 0.5)
        assert np.allclose(sf["vdw_13"], 0.5)
        assert np.allclose(sf["vdw_14"], 1.0)
        assert np.allclose(sf["coul_12"], 1.0)
        assert np.allclose(sf["coul_13"], 1.0)
        assert np.allclose(sf["coul_14"], 1.0)
        typed_methylnitroaniline.scaling_factors["vdw_12"] = 1.0
        assert np.allclose(sf["vdw_12"], 1.0)

    def test_topology_invalid_scaling_factors(self, typed_methylnitroaniline):
        with pytest.raises(GMSOError):
            typed_methylnitroaniline.scaling_factors = (0.5, 1.0)
        with pytest.raises(GMSOError):
            typed_methylnitroaniline.scaling_factors = {"lj_12": 0.0}

    def test_is_typed_check(self, typed_chloroethanol):
        groups = [
            "sites",
            "bonds",
            "angles",
            "dihedrals",
            "impropers",
            "topology",
        ]
        for group in groups:
            assert typed_chloroethanol.is_fully_typed(group=group)

        with pytest.raises(ValueError):
            typed_chloroethanol.is_fully_typed(group="foo")

    def test_cget_untyped(self, typed_chloroethanol):
        # Note impropers list is empty, and hence is not tested here
        groups = ["sites", "bonds", "angles", "dihedrals"]
        clone = deepcopy(typed_chloroethanol)
        clone.sites[0].atom_type = None
        clone.bonds[0].bond_type = None
        clone.angles[0].angle_type = None
        clone.dihedrals[0].dihedral_type = None

        full_opt = clone.get_untyped(group="topology")
        for group in groups:
            assert not clone.is_fully_typed(group=group)
            assert len(clone.get_untyped(group=group)[group]) == 1
            assert len(full_opt[group]) == 1

        # Get multiple untyped
        untyped_sites_angles = clone.get_untyped(group=["sites", "angles"])
        assert len(untyped_sites_angles) == 2
        assert len(untyped_sites_angles["sites"]) == 1
        assert len(untyped_sites_angles["angles"]) == 1

        with pytest.raises(ValueError):
            clone.get_untyped(group="foo")

    def test_iter_sites(self, residue_top):
<<<<<<< HEAD
        for site in residue_top.iter_sites("residue_label", "MY_RES_EVEN"):
            assert site.residue_label == "MY_RES_EVEN"

        for site in residue_top.iter_sites("residue_label", "MY_RES_ODD"):
            assert site.residue_label == "MY_RES_ODD"

        sites = list(residue_top.iter_sites("residue_index", 4))
=======
        for site in residue_top.iter_sites("residue_name", "MY_RES_EVEN"):
            assert site.residue_name == "MY_RES_EVEN"

        for site in residue_top.iter_sites("residue_name", "MY_RES_ODD"):
            assert site.residue_name == "MY_RES_ODD"

        sites = list(residue_top.iter_sites("residue_number", 4))
>>>>>>> 5825f4d4
        assert len(sites) == 5

    def test_iter_sites_non_iterable_attribute(self, residue_top):
        with pytest.raises(ValueError):
            for site in residue_top.iter_sites("atom_type", "abc"):
                pass

    def test_iter_sites_none(self, residue_top):
        with pytest.raises(ValueError):
<<<<<<< HEAD
            for site in residue_top.iter_sites("residue_label", None):
                pass

    def test_iter_sites_by_residue_label(self, pairpotentialtype_top):
        assert (
            len(list(pairpotentialtype_top.iter_sites_by_residue_label("AAA")))
            == 0
        )
=======
            for site in residue_top.iter_sites("residue_name", None):
                pass

    def test_iter_sites_by_residue_name(self, pairpotentialtype_top):
        assert (
            len(list(pairpotentialtype_top.iter_sites_by_residue_name("AAA")))
            == 0
        )

    def test_iter_sites_by_residue_number(self, residue_top):
        sites = list(residue_top.iter_sites_by_residue_number(4))
        assert len(sites) == 5
>>>>>>> 5825f4d4
<|MERGE_RESOLUTION|>--- conflicted
+++ resolved
@@ -746,15 +746,6 @@
             clone.get_untyped(group="foo")
 
     def test_iter_sites(self, residue_top):
-<<<<<<< HEAD
-        for site in residue_top.iter_sites("residue_label", "MY_RES_EVEN"):
-            assert site.residue_label == "MY_RES_EVEN"
-
-        for site in residue_top.iter_sites("residue_label", "MY_RES_ODD"):
-            assert site.residue_label == "MY_RES_ODD"
-
-        sites = list(residue_top.iter_sites("residue_index", 4))
-=======
         for site in residue_top.iter_sites("residue_name", "MY_RES_EVEN"):
             assert site.residue_name == "MY_RES_EVEN"
 
@@ -762,7 +753,6 @@
             assert site.residue_name == "MY_RES_ODD"
 
         sites = list(residue_top.iter_sites("residue_number", 4))
->>>>>>> 5825f4d4
         assert len(sites) == 5
 
     def test_iter_sites_non_iterable_attribute(self, residue_top):
@@ -772,16 +762,6 @@
 
     def test_iter_sites_none(self, residue_top):
         with pytest.raises(ValueError):
-<<<<<<< HEAD
-            for site in residue_top.iter_sites("residue_label", None):
-                pass
-
-    def test_iter_sites_by_residue_label(self, pairpotentialtype_top):
-        assert (
-            len(list(pairpotentialtype_top.iter_sites_by_residue_label("AAA")))
-            == 0
-        )
-=======
             for site in residue_top.iter_sites("residue_name", None):
                 pass
 
@@ -793,5 +773,4 @@
 
     def test_iter_sites_by_residue_number(self, residue_top):
         sites = list(residue_top.iter_sites_by_residue_number(4))
-        assert len(sites) == 5
->>>>>>> 5825f4d4
+        assert len(sites) == 5