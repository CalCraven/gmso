import foyer
import mbuild as mb
import mbuild.recipes
import numpy as np
import pytest
import unyt as u

from gmso.core.angle import Angle
from gmso.core.atom import Atom
from gmso.core.atom_type import AtomType
from gmso.core.bond import Bond
from gmso.core.box import Box
from gmso.core.dihedral import Dihedral
from gmso.core.element import Hydrogen, Oxygen
from gmso.core.forcefield import ForceField
from gmso.core.improper import Improper
from gmso.core.pairpotential_type import PairPotentialType
from gmso.core.topology import Topology
from gmso.external import from_mbuild, from_parmed
from gmso.external.convert_foyer_xml import from_foyer_xml
from gmso.tests.utils import get_path
from gmso.utils.io import get_fn, has_foyer


class BaseTest:
    @pytest.fixture(autouse=True)
    def initdir(self, tmpdir):
        tmpdir.chdir()

    @pytest.fixture
    def lengths(self):
        return u.nm * np.ones(3)

    @pytest.fixture
    def angles(self):
        return u.degree * [90, 90, 90]

    @pytest.fixture
    def charge(self):
        return u.elementary_charge * 1

    @pytest.fixture
    def mass(self):
        return 1 * u.gram / u.mol

    @pytest.fixture
    def box(self):
        return Box(lengths=u.nm * np.ones(3))

    @pytest.fixture
    def top(self):
        return Topology(name="mytop")

    @pytest.fixture
    def ar_system(self, n_ar_system):
        return from_mbuild(n_ar_system())

    @pytest.fixture
    def n_ar_system(self):
        def _topology(n_sites=100):
            ar = mb.Compound(name="Ar")

            packed_system = mb.fill_box(
                compound=ar,
                n_compounds=n_sites,
                box=mb.Box([3, 3, 3]),
            )

            return packed_system

        return _topology

    @pytest.fixture
    def n_typed_xe_mie(self):
        def _typed_topology(n_sites=1):
            xe = mb.Compound(name="Xe")

            packed_system = mb.fill_box(
                compound=xe,
                n_compounds=n_sites,
                box=mb.Box([3, 3, 3]),
            )

            top = from_mbuild(packed_system)

            ff = ForceField(get_path("noble_mie.xml"))

            for site in top.sites:
                site.atom_type = ff.atom_types["Xe"]

            top.update_topology()

            return top

        return _typed_topology

    @pytest.fixture
    def typed_ar_system(self, n_typed_ar_system):
        return n_typed_ar_system()

    @pytest.fixture
    def n_typed_ar_system(self, n_ar_system):
        def _typed_topology(n_sites=100):
            top = from_mbuild(n_ar_system(n_sites=n_sites))

            ff = ForceField(get_fn("ar.xml"))

            for site in top.sites:
                site.atom_type = ff.atom_types["Ar"]

            top.update_topology()

            return top

        return _typed_topology

    @pytest.fixture
    def water_system(self):
        water = mb.load(get_path("tip3p.mol2"))
        water.name = "water"
        water[0].name = "opls_111"
        water[1].name = water[2].name = "opls_112"

        packed_system = mb.fill_box(
            compound=water, n_compounds=2, box=mb.Box([2, 2, 2])
        )

        return from_mbuild(packed_system)

    @pytest.fixture
    def ethane(self):
        from mbuild.lib.molecules import Ethane

        top = from_mbuild(Ethane())
        return top

    @pytest.fixture
    def typed_ethane(self):
        from mbuild.lib.molecules import Ethane

        mb_ethane = Ethane()
        oplsaa = foyer.Forcefield(name="oplsaa")
        # At this point, we still need to go through
        # parmed Structure, until foyer can perform
        # atomtyping on gmso Topology
        pmd_ethane = oplsaa.apply(mb_ethane)
        top = from_parmed(pmd_ethane)
        top.name = "ethane"
        return top

    @pytest.fixture
    def parmed_ethane(self):
        from mbuild.lib.molecules import Ethane

        compound = Ethane()
        oplsaa = foyer.Forcefield(name="oplsaa")
        pmd_structure = oplsaa.apply(compound)
        return pmd_structure

    @pytest.fixture
    def parmed_methylnitroaniline(self):
        compound = mb.load("CC1=C(C=CC(=C1)[N+](=O)[O-])N", smiles=True)
        oplsaa = foyer.Forcefield(name="oplsaa")
        pmd_structure = oplsaa.apply(compound)
        return pmd_structure

    @pytest.fixture
    def typed_methylnitroaniline(self):
        compound = mb.load("CC1=C(C=CC(=C1)[N+](=O)[O-])N", smiles=True)
        oplsaa = foyer.Forcefield(name="oplsaa")
        pmd_structure = oplsaa.apply(compound)
        top = from_parmed(pmd_structure)
        return top

    @pytest.fixture
    def parmed_chloroethanol(self):
        compound = mb.load("C(CCl)O", smiles=True)
        oplsaa = foyer.Forcefield(name="oplsaa")
        pmd_structure = oplsaa.apply(compound)
        return pmd_structure

    @pytest.fixture
    def typed_chloroethanol(self):
        compound = mb.load("C(CCl)O", smiles=True)
        oplsaa = foyer.Forcefield(name="oplsaa")
        pmd_structure = oplsaa.apply(compound)
        top = from_parmed(pmd_structure)
        return top

    @pytest.fixture
    def parmed_hexane_box(self):
        compound = mb.recipes.Alkane(6)
        compound.name = "HEX"
        compound_box = mb.fill_box(compound, n_compounds=6, box=[6, 6, 6])
        oplsaa = foyer.Forcefield(name="oplsaa")
        pmd_structure = oplsaa.apply(compound_box, residues="HEX")
        return pmd_structure

    @pytest.fixture
    def typed_water_system(self, water_system):
        top = water_system

        ff = ForceField(get_path("tip3p.xml"))

        element_map = {"O": "opls_111", "H": "opls_112"}

        for atom in top.sites:
            atom.atom_type = ff.atom_types[atom.name]

        for bond in top.bonds:
            bond.bond_type = ff.bond_types["opls_111~opls_112"]

        for subtop in top.subtops:
            angle = Angle(
                connection_members=[site for site in subtop.sites],
                name="opls_112~opls_111~opls_112",
                angle_type=ff.angle_types["opls_112~opls_111~opls_112"],
            )
            top.add_connection(angle)

        top.update_topology()
        return top

    @pytest.fixture
    def foyer_fullerene(self):
        if has_foyer:
            import foyer
            from foyer.tests.utils import get_fn
        from_foyer_xml(get_fn("fullerene.xml"), overwrite=True)
        gmso_ff = ForceField("fullerene_gmso.xml")

        return gmso_ff

    @pytest.fixture
    def foyer_periodic(self):
        if has_foyer:
            import foyer
            from foyer.tests.utils import get_fn
        from_foyer_xml(get_fn("oplsaa-periodic.xml"), overwrite=True)
        gmso_ff = ForceField("oplsaa-periodic_gmso.xml")

        return gmso_ff

    @pytest.fixture
    def foyer_urey_bradley(self):
        if has_foyer:
            import foyer
            from foyer.tests.utils import get_fn

            from_foyer_xml(get_fn("charmm36_cooh.xml"), overwrite=True)
            gmso_ff = ForceField("charmm36_cooh_gmso.xml")

            return gmso_ff

    @pytest.fixture
    def foyer_rb_torsion(self):
        if has_foyer:
            import foyer
            from foyer.tests.utils import get_fn

            from_foyer_xml(
                get_fn("refs-multi.xml"), overwrite=True, validate_foyer=True
            )
            gmso_ff = ForceField("refs-multi_gmso.xml")

            return gmso_ff

    @pytest.fixture
    def methane(self):
        mytop = Topology()
        c = Atom(name="c")
        h1 = Atom(name="h1")
        h2 = Atom(name="h2")
        h3 = Atom(name="h3")
        h4 = Atom(name="h4")
        ch1 = Bond(connection_members=[c, h1])
        ch2 = Bond(connection_members=[c, h2])
        ch3 = Bond(connection_members=[c, h3])
        ch4 = Bond(connection_members=[c, h4])
        mytop.add_site(c, update_types=False)
        mytop.add_site(h1, update_types=False)
        mytop.add_site(h2, update_types=False)
        mytop.add_site(h3, update_types=False)
        mytop.add_site(h4, update_types=False)
        mytop.add_connection(ch1, update_types=False)
        mytop.add_connection(ch2, update_types=False)
        mytop.add_connection(ch3, update_types=False)
        mytop.add_connection(ch4, update_types=False)
        mytop.update_topology()

        return mytop

    @pytest.fixture
    def ethane_from_scratch(self):
        mytop = Topology()
        c1 = Atom(name="C1")
        h11 = Atom(name="H11")
        h12 = Atom(name="H12")
        h13 = Atom(name="H13")

        c2 = Atom(name="C2")
        h21 = Atom(name="H21")
        h22 = Atom(name="H22")
        h23 = Atom(name="H23")

        c1h11 = Bond(connection_members=[c1, h11])
        c1h12 = Bond(connection_members=[c1, h12])
        c1h13 = Bond(connection_members=[c1, h13])

        c2h21 = Bond(connection_members=[c2, h21])
        c2h22 = Bond(connection_members=[c2, h22])
        c2h23 = Bond(connection_members=[c2, h23])

        c1c2 = Bond(connection_members=[c1, c2])

        mytop.add_connection(c1h11, update_types=False)
        mytop.add_connection(c1h12, update_types=False)
        mytop.add_connection(c1h13, update_types=False)

        mytop.add_connection(c2h21, update_types=False)
        mytop.add_connection(c2h22, update_types=False)
        mytop.add_connection(c2h23, update_types=False)

        mytop.add_connection(c1c2, update_types=False)
        mytop.update_topology()

        return mytop

    @pytest.fixture(scope="session")
    def are_equivalent_atoms(self):
        def test_atom_equality(atom1, atom2):
            if not all(isinstance(x, Atom) for x in [atom1, atom2]):
                return False
            if atom1 is atom2:
                return True
            equal = (
                lambda x1, x2: u.allclose_units(x1, x2)
                if isinstance(x1, u.unyt_array) and isinstance(x2, u.unyt_array)
                else x1 == x2
            )
            for prop in atom1.dict(by_alias=True):
                if not equal(atom2.dict().get(prop), atom1.dict().get(prop)):
                    return False
            return True

        return test_atom_equality

    @pytest.fixture(scope="session")
    def are_equivalent_connections(self, are_equivalent_atoms):
        connection_types_attrs_map = {
            Bond: "bond_type",
            Angle: "angle_type",
            Dihedral: "dihedral_type",
            Improper: "improper_type",
        }

        def test_connection_equality(conn1, conn2):
            if not type(conn1) == type(conn2):
                return False
            conn1_eq_members = conn1.equivalent_members()
            conn2_eq_members = conn2.equivalent_members()
            have_eq_members = False
            for conn2_eq_member_tuple in conn2_eq_members:
                for conn1_eq_member_tuple in conn1_eq_members:
                    if any(
                        are_equivalent_atoms(member1, member2)
                        for member1, member2 in zip(
                            conn1_eq_member_tuple, conn2_eq_member_tuple
                        )
                    ):
                        have_eq_members = True

            if not have_eq_members:
                return False
            if conn1.name != conn2.name:
                return False
            if getattr(
                conn1, connection_types_attrs_map[type(conn1)]
            ) != getattr(conn2, connection_types_attrs_map[type(conn2)]):
                return False
            return True

        return test_connection_equality

    @pytest.fixture(scope="session")
    def have_equivalent_boxes(self):
        def test_box_equivalence(top1, top2):
            if top1.box and top2.box:
                return u.allclose_units(
                    top1.box.lengths, top2.box.lengths
                ) and u.allclose_units(top1.box.angles, top2.box.angles)
            elif not top1.box and not top2.box:
                return True
            else:
                return False

        return test_box_equivalence

    @pytest.fixture(scope="session")
    def are_equivalent_topologies(
        self,
        have_equivalent_boxes,
        are_equivalent_atoms,
        are_equivalent_connections,
    ):
        def test_topology_equivalence(top1, top2):
            if top1.n_sites != top2.n_sites:
                return False, "Unequal number of sites"
            if top1.n_bonds != top2.n_bonds:
                return False, "Unequal number of bonds"
            if top1.n_angles != top2.n_angles:
                return False, "Unequal number of angles"
            if top1.n_dihedrals != top2.n_dihedrals:
                return False, "Unequal number of dihedrals"
            if top1.n_impropers != top2.n_impropers:
                return False, "Unequal number of impropers"
            if top1.name != top2.name:
                return False, "Dissimilar names"

            if top1.scaling_factors != top2.scaling_factors:
                return False, f"Mismatch in scaling factors"

            if not have_equivalent_boxes(top1, top2):
                return (
                    False,
                    "Non equivalent boxes, differing in lengths and angles",
                )

            for atom1, atom2 in zip(top1.sites, top2.sites):
                if not are_equivalent_atoms(atom1, atom2):
                    return False, f"Non equivalent atoms {atom1, atom2}"

            # Note: In these zipped iterators, index matches are implicitly checked
            for bond1, bond2 in zip(top1.bonds, top2.bonds):
                if not are_equivalent_connections(bond1, bond2):
                    return False, f"Non equivalent bonds {bond1, bond2}"

            for angle1, angle2 in zip(top1.angles, top2.angles):
                if not are_equivalent_connections(angle1, angle2):
                    return False, f"Non equivalent angles {angle1, angle2}"

            for dihedral1, dihedral2 in zip(top1.dihedrals, top2.dihedrals):
                if not are_equivalent_connections(dihedral1, dihedral2):
                    return (
                        False,
                        f"Non equivalent dihedrals, {dihedral1, dihedral2}",
                    )

            for improper1, improper2 in zip(top1.impropers, top2.impropers):
                if not are_equivalent_connections(improper1, improper2):
                    return (
                        False,
                        f"Non equivalent impropers, {improper1, improper2}",
                    )

            for pp_type1, pp_type2 in zip(
                top1.pairpotential_types, top2.pairpotential_types
            ):
                if pp_type1 != pp_type2:
                    return False, f"Pair-PotentialTypes mismatch"

            return True, f"{top1} and {top2} are equivalent"

        return test_topology_equivalence

    @pytest.fixture(scope="session")
    def pairpotentialtype_top(self):
        top = Topology()
        atype1 = AtomType(name="a1", expression="sigma + epsilon*r")
        atype2 = AtomType(name="a2", expression="sigma * epsilon*r")
        atom1 = Atom(name="a", atom_type=atype1)
        atom2 = Atom(name="b", atom_type=atype2)
        top.add_site(atom1)
        top.add_site(atom2)
        top.update_topology()

        pptype12 = PairPotentialType(
            name="pp12",
            expression="r + 1",
            independent_variables="r",
            parameters={},
            member_types=tuple(["a1", "a2"]),
        )

        top.add_pairpotentialtype(pptype12)
        return top

    @pytest.fixture(scope="session")
    def residue_top(self):
        top = Topology()
        for i in range(1, 26):
            atom = Atom(
                name=f"atom_{i + 1}",
<<<<<<< HEAD
                residue_index=i % 5,
                residue_label="MY_RES_EVEN" if i % 2 == 0 else f"MY_RES_ODD",
=======
                residue_number=i % 5,
                residue_name="MY_RES_EVEN" if i % 2 == 0 else f"MY_RES_ODD",
>>>>>>> 5825f4d4
            )
            top.add_site(atom, update_types=False)
        top.update_topology()

        return top<|MERGE_RESOLUTION|>--- conflicted
+++ resolved
@@ -491,13 +491,8 @@
         for i in range(1, 26):
             atom = Atom(
                 name=f"atom_{i + 1}",
-<<<<<<< HEAD
-                residue_index=i % 5,
-                residue_label="MY_RES_EVEN" if i % 2 == 0 else f"MY_RES_ODD",
-=======
                 residue_number=i % 5,
                 residue_name="MY_RES_EVEN" if i % 2 == 0 else f"MY_RES_ODD",
->>>>>>> 5825f4d4
             )
             top.add_site(atom, update_types=False)
         top.update_topology()
