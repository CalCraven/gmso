--- conflicted
+++ resolved
@@ -1,18 +1,14 @@
+import numpy as np
 import pytest
 import unyt as u
 from unyt.testing import assert_allclose_units
-import numpy as np
 
 import gmso
 from gmso import Topology
 from gmso.core.box import Box
-<<<<<<< HEAD
 from gmso.exceptions import EngineIncompatibilityError
 from gmso.external import to_parmed
 from gmso.formats.formats_registry import UnsupportedFileFormatError
-=======
-from gmso.core.views import PotentialFilters
->>>>>>> 408ef1ba
 from gmso.formats.lammpsdata import read_lammpsdata, write_lammpsdata
 from gmso.tests.base_test import BaseTest
 from gmso.tests.utils import get_path
@@ -33,11 +29,15 @@
         # assert l1.replace(" ", "")[0:2] == l2.replace(" ", "")[0:2],\
         for arg1, arg2 in zip(l1.split(), l2.split()):
             try:
-                comp1 = float(arg1); comp2 = float(arg2)
+                comp1 = float(arg1)
+                comp2 = float(arg2)
             except:
-                comp1 = str(arg1); comp2 = str(arg2)
+                comp1 = str(arg1)
+                comp2 = str(arg2)
             if isinstance(comp1, float):
-                assert np.isclose(comp1, comp2, 1e-3),  f"The following two lines have not been found to have equality {l1} and {l2}"
+                assert np.isclose(
+                    comp1, comp2, 1e-3
+                ), f"The following two lines have not been found to have equality {l1} and {l2}"
     return True
 
 
@@ -161,12 +161,7 @@
             return  # TODO: these tests are failing, check read
         typed_ethane_opls.save("ethane.lammps")
         read = gmso.Topology.load("ethane.lammps")
-        bond_params = [
-            i.parameters
-            for i in read.bond_types(
-                filter_by=PotentialFilters.UNIQUE_PARAMETERS
-            )
-        ]
+        bond_params = [i.parameters for i in read.bond_types]
 
         assert_allclose_units(
             bond_params[0]["k"],
@@ -213,13 +208,13 @@
             atol=1e-8,
         )
         assert_allclose_units(
-            angle_params[-1]["k"],
+            angle_params[1]["k"],
             u.unyt_array(66, (u.kcal / u.mol / u.radian / u.radian)),
             rtol=1e-5,
             atol=1e-8,
         )
         assert_allclose_units(
-            angle_params[-1]["theta_eq"],
+            angle_params[1]["theta_eq"],
             u.unyt_array(107.8, (u.degree)),
             rtol=1e-5,
             atol=1e-8,
@@ -236,7 +231,7 @@
     @pytest.mark.parametrize(
         "top",
         [
-            #"typed_ethane",
+            # "typed_ethane",
             "typed_methylnitroaniline",
             "typed_methaneUA",
             "typed_water_system",
@@ -272,7 +267,9 @@
         )
         # TODO: line by line comparison isn't exact, need to modify compare_lammps_files function to be more realistic
         assert compare_lammps_files(
-            "gmso.lammps", "pmd.lammps", skip_linesList=[0, 12, 20, 21, 22, 24, 28, 29, 33, 34, 38, 39]
+            "gmso.lammps",
+            "pmd.lammps",
+            skip_linesList=[0, 12, 20, 21, 22, 24, 28, 29, 33, 34, 38, 39],
         )
 
     def test_lammps_vs_parmed_by_styles(self):
