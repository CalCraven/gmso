import lxml
import pytest
import unyt as u
from lxml.etree import DocumentInvalid
from sympy import sympify

from gmso.core.forcefield import ForceField
from gmso.core.improper_type import ImproperType
from gmso.exceptions import (
    ForceFieldError,
    ForceFieldParseError,
    MissingAtomTypesError,
    MissingPotentialError,
)
from gmso.tests.base_test import BaseTest
from gmso.tests.utils import allclose_units_mixed, get_path


class TestForceField(BaseTest):
    @pytest.fixture
    def ff(self):
        return ForceField(get_path("ff-example0.xml"))

    @pytest.fixture
    def named_groups_ff(self):
        return ForceField(get_path("ff-example1.xml"))

    @pytest.fixture
    def opls_ethane_foyer(self):
        return ForceField(
            get_path(filename=get_path("oplsaa-ethane_foyer.xml"))
        )

    @pytest.fixture(scope="session")
    def non_element_ff(self):
        return ForceField(get_path(filename="non-element-type-ff.xml"))

    def test_ff_name_version_from_xml(self, ff):
        assert ff.name == "ForceFieldOne"
        assert ff.version == "0.4.1"

    def test_scaling_factors_from_xml(self, ff):
        assert ff.scaling_factors["nonBonded14Scale"] == 0.67
        assert ff.scaling_factors["electrostatics14Scale"] == 0.5

    def test_ff_combining_rule(self, ff, opls_ethane_foyer):
        assert ff.combining_rule == "lorentz"
        assert opls_ethane_foyer.combining_rule == "geometric"

    @pytest.mark.parametrize(
        "unit_name,unit_value",
        [
            ("energy", u.Unit(u.K * u.kb)),
            ("mass", u.gram / u.mol),
            ("temperature", u.K),
            ("charge", u.coulomb),
            ("angle", u.rad),
            ("time", u.ps),
            ("distance", u.nm),
        ],
    )
    def test_units_from_xml(self, ff, unit_name, unit_value):
        assert len(ff.units.keys()) == 7
        assert ff.units[unit_name] == unit_value

    def test_ff_atomtypes_from_xml(self, ff):
        assert len(ff.atom_types) == 3
        assert "Ar" in ff.atom_types
        assert "Xe" in ff.atom_types
        assert ff.atom_types["Ar"].get_tag("element") == "Ar"
        assert ff.atom_types["Xe"].get_tag("element") == "Xe"

        assert sympify("r") in ff.atom_types["Ar"].independent_variables
        assert ff.atom_types["Ar"].parameters["A"] == u.unyt_quantity(
            0.1, u.kcal / u.mol
        )
        assert ff.atom_types["Ar"].parameters["B"] == u.unyt_quantity(4.0, u.nm)
        assert ff.atom_types["Ar"].parameters["C"] == u.unyt_quantity(
            0.5, u.kcal / u.mol * u.nm**6
        )
        assert ff.atom_types["Ar"].mass == u.unyt_quantity(39.948, u.amu)
        assert ff.atom_types["Ar"].charge == u.unyt_quantity(0.0, u.coulomb)
        assert ff.atom_types["Ar"].description == "Argon atom"
        assert ff.atom_types["Ar"].definition == "Ar"
        assert ff.atom_types["Ar"].expression == sympify(
            "(A*exp(-B/r) - C/r**6)"
        )

        assert sympify("r") in ff.atom_types["Xe"].independent_variables
        assert "A" in ff.atom_types["Xe"].parameters
        assert ff.atom_types["Xe"].parameters["A"] == u.unyt_quantity(
            0.2, u.kcal / u.mol
        )
        assert ff.atom_types["Xe"].parameters["B"] == u.unyt_quantity(5.0, u.nm)
        assert ff.atom_types["Xe"].parameters["C"] == u.unyt_quantity(
            0.3, u.kcal / u.mol * u.nm**6
        )
        assert ff.atom_types["Xe"].mass == u.unyt_quantity(131.293, u.amu)
        assert ff.atom_types["Xe"].charge == u.unyt_quantity(0.0, u.coulomb)
        assert ff.atom_types["Xe"].description == "Xenon atom"
        assert ff.atom_types["Xe"].definition == "Xe"
        assert ff.atom_types["Xe"].expression == sympify(
            "(A*exp(-B/r) - C/r**6)"
        )

        assert ff.atom_types["Li"].charge == u.unyt_quantity(1.0, u.coulomb)

    def test_ff_bondtypes_from_xml(self, ff):
        assert len(ff.bond_types) == 2
        assert "Ar~Ar" in ff.bond_types
        assert "Xe~Xe" in ff.bond_types

        assert sympify("r") in ff.bond_types["Ar~Ar"].independent_variables
        assert ff.bond_types["Ar~Ar"].parameters["r_eq"] == u.unyt_quantity(
            10.0, u.nm
        )
        assert ff.bond_types["Ar~Ar"].parameters["k"] == u.unyt_quantity(
            10000, u.kJ / u.mol
        )
        assert ff.bond_types["Ar~Ar"].member_types == ("Ar", "Ar")

        assert sympify("r") in ff.bond_types["Xe~Xe"].independent_variables
        assert ff.bond_types["Xe~Xe"].parameters["r_eq"] == u.unyt_quantity(
            10.0, u.nm
        )
        assert ff.bond_types["Xe~Xe"].parameters["k"] == u.unyt_quantity(
            20000, u.kJ / u.mol
        )
        assert ff.bond_types["Xe~Xe"].member_types == ("Xe", "Xe")

    def test_ff_angletypes_from_xml(self, ff):
        assert len(ff.angle_types) == 2
        assert "Ar~Ar~Ar" in ff.angle_types
        assert "Xe~Xe~Xe" in ff.angle_types

        assert sympify("r") in ff.angle_types["Ar~Ar~Ar"].independent_variables
        assert ff.angle_types["Ar~Ar~Ar"].parameters["r_eq"] == u.unyt_quantity(
            10.0, u.nm
        )
        assert ff.angle_types["Ar~Ar~Ar"].parameters["z"] == u.unyt_quantity(
            100, u.kJ / u.mol
        )
        assert ff.angle_types["Ar~Ar~Ar"].member_types == ("Ar", "Ar", "Ar")

        assert sympify("r") in ff.angle_types["Xe~Xe~Xe"].independent_variables
        assert ff.angle_types["Xe~Xe~Xe"].parameters["r_eq"] == u.unyt_quantity(
            10.0, u.nm
        )
        assert ff.angle_types["Xe~Xe~Xe"].parameters["z"] == u.unyt_quantity(
            20, u.kJ / u.mol
        )
        assert ff.angle_types["Xe~Xe~Xe"].member_classes == ("Xe", "Xe", "Xe")

    def test_ff_dihedraltypes_from_xml(self, ff):
        assert len(ff.dihedral_types) == 2
        assert "Xe~Xe~Xe~Xe" in ff.dihedral_types
        assert "Ar~Ar~Ar~Ar" in ff.dihedral_types

        assert (
            sympify("r")
            in ff.dihedral_types["Ar~Ar~Ar~Ar"].independent_variables
        )
        assert ff.dihedral_types["Ar~Ar~Ar~Ar"].parameters[
            "r_eq"
        ] == u.unyt_quantity(10.0, u.nm)
        assert ff.dihedral_types["Ar~Ar~Ar~Ar"].parameters[
            "z"
        ] == u.unyt_quantity(100, u.kJ / u.mol)
        assert ff.dihedral_types["Ar~Ar~Ar~Ar"].member_classes == (
            "Ar",
            "Ar",
            "Ar",
            "Ar",
        )

        assert (
            sympify("r")
            in ff.dihedral_types["Xe~Xe~Xe~Xe"].independent_variables
        )
        assert ff.dihedral_types["Xe~Xe~Xe~Xe"].parameters[
            "r_eq"
        ] == u.unyt_quantity(10.0, u.nm)
        assert ff.dihedral_types["Xe~Xe~Xe~Xe"].parameters[
            "z"
        ] == u.unyt_quantity(20, u.kJ / u.mol)
        assert ff.dihedral_types["Xe~Xe~Xe~Xe"].member_classes == (
            "Xe",
            "Xe",
            "Xe",
            "Xe",
        )

    def test_ff_impropertypes_from_xml(self, ff):
        assert len(ff.improper_types) == 1
        assert "Xe~Xe~Xe~Xe" in ff.improper_types

        assert (
            sympify("r")
            in ff.improper_types["Xe~Xe~Xe~Xe"].independent_variables
        )
        assert ff.improper_types["Xe~Xe~Xe~Xe"].parameters[
            "r_eq"
        ] == u.unyt_quantity(10.0, u.nm)
        assert ff.improper_types["Xe~Xe~Xe~Xe"].parameters[
            "z"
        ] == u.unyt_quantity(20, u.kJ / u.mol)
        assert ff.improper_types["Xe~Xe~Xe~Xe"].member_types == (
            "Xe",
            "Xe",
            "Xe",
            "Xe",
        )

    def test_ff_pairpotentialtypes_from_xml(self, ff):
        assert len(ff.pairpotential_types) == 1
        assert "Xe~Xe" in ff.pairpotential_types

        assert (
            sympify("r")
            in ff.pairpotential_types["Xe~Xe"].independent_variables
        )
        assert ff.pairpotential_types["Xe~Xe"].parameters[
            "sigma"
        ] == u.unyt_quantity(10.0, u.nm)
        assert ff.pairpotential_types["Xe~Xe"].parameters[
            "k"
        ] == u.unyt_quantity(0.1, u.kJ / u.mol)
        assert ff.pairpotential_types["Xe~Xe"].member_types == ("Xe", "Xe")

    def test_ff_charmm_xml(self):
        charm_ff = ForceField(get_path("trimmed_charmm.xml"))

        assert charm_ff.name == "topologyCharmm"
        assert "*~CS~SS~*" in charm_ff.dihedral_types

        # Test list of parameters
        assert isinstance(
            charm_ff.dihedral_types["*~CE1~CE1~*"].parameters["k"], list
        )

        # This ensures that even though the parameters is a list, they can be hashed (by equality checks)
        assert (
            charm_ff.dihedral_types["*~CE1~CE1~*"]
            == charm_ff.dihedral_types["*~CE1~CE1~*"]
        )
        assert len(charm_ff.dihedral_types["*~CE1~CE1~*"].parameters["k"]) == 2

        # Test Correct Parameter Values
        assert charm_ff.dihedral_types["*~CE1~CE1~*"].parameters["k"] == [
            u.unyt_quantity(0.6276, u.kJ),
            u.unyt_quantity(35.564, u.kJ),
        ]

    def test_non_unique_params(self):
        with pytest.raises(DocumentInvalid):
            ForceField(get_path("ff-example-nonunique-params.xml"))

    def test_missing_params(self):
        with pytest.raises(ForceFieldParseError):
            ForceField(get_path("ff-example-missing-parameter.xml"))

    def test_elementary_charge_to_coulomb(self, ff):
        elementary_charge = ff.atom_types["Li"].charge.to(u.elementary_charge)
        assert elementary_charge.units == u.Unit(u.elementary_charge)

    def test_atomclass_groups_charm_buck_ff(self):
        ff = ForceField(get_path("opls_charmm_buck.xml"))
        assert len(ff.atom_class_groups["CT"]) == 2

    def test_ff_periodic_dihedrals_from_alphanumeric_symbols(self):
        ff = ForceField(get_path("opls_charmm_buck.xml"))
        assert "A" in ff.atom_types["buck_O"].parameters
        with pytest.raises(TypeError):
            assert len(
                ff.dihedral_types["opls_140~*~*~opls_140"].parameters["c0"]
            )
        assert len(ff.dihedral_types["NH2~CT1~C~O"].parameters["delta"]) == 1

    def test_ff_from_etree(self):
        ff_etree = lxml.etree.parse(get_path("opls_charmm_buck.xml"))
        ff = ForceField(ff_etree)
        assert ff

    def test_ff_from_etree_iterable(self):
        ff_etrees = [
            lxml.etree.parse(get_path("opls_charmm_buck.xml")),
            lxml.etree.parse(get_path("trimmed_charmm.xml")),
        ]
        ff = ForceField(ff_etrees)
        assert ff

    def test_ff_mixed_type_error(self):
        with pytest.raises(TypeError):
            ff = ForceField([5, "20"])

    def test_named_potential_groups(self, named_groups_ff):
        assert named_groups_ff.potential_groups["BuckinghamPotential"]
        assert (
            named_groups_ff.angle_types["Xe~Xe~Xe"]
            in named_groups_ff.potential_groups["HarmonicAngle"].values()
        )
        assert len(named_groups_ff.potential_groups["BuckinghamPotential"]) == 3
        assert len(named_groups_ff.potential_groups["HarmonicBond"]) == 2
        assert len(named_groups_ff.potential_groups["HarmonicAngle"]) == 2
        assert len(named_groups_ff.potential_groups["PeriodicProper"]) == 2
        assert len(named_groups_ff.potential_groups["RBProper"]) == 1
        assert len(named_groups_ff.potential_groups["LJ"]) == 1

    def test_potential_types_by_expression(self, named_groups_ff):
        atom_types_grouped_by_expression = (
            named_groups_ff.group_atom_types_by_expression()
        )
        bond_types_grouped_by_expression = (
            named_groups_ff.group_bond_types_by_expression()
        )
        angle_types_grouped_by_expression = (
            named_groups_ff.group_angle_types_by_expression()
        )
        dihedral_types_grouped_by_expression = (
            named_groups_ff.group_dihedral_types_by_expression()
        )
        improper_types_grouped_by_expression = (
            named_groups_ff.group_improper_types_by_expression()
        )
        pairpotential_types_grouped_by_expression = (
            named_groups_ff.group_pairpotential_types_by_expression()
        )

        assert (
            len(atom_types_grouped_by_expression["A*exp(-B/r) - C/r**6"]) == 3
        )
        assert len(bond_types_grouped_by_expression["0.5*k*(r - r_eq)**2"]) == 2
        assert (
            len(angle_types_grouped_by_expression["0.5*z*(r - r_eq)**2"]) == 2
        )
        assert (
            len(dihedral_types_grouped_by_expression["0.5*z*(r - r_eq)**2"])
            == 2
        )
        assert (
            len(improper_types_grouped_by_expression["0.5*z*(r - r_eq)**2"])
            == 1
        )
        assert (
            len(
                pairpotential_types_grouped_by_expression[
                    "4*k*(-sigma**6/r**6 + sigma**12/r**12)"
                ]
            )
            == 1
        )

    def test_forcefield_missing_atom_types(self):
        with pytest.raises(MissingAtomTypesError):
            ff = ForceField(
                get_path(filename=get_path("ff_missing_atom_types.xml"))
            )

    def test_forcefield_missing_atom_types_non_strict(self):
        ff = ForceField(
            get_path(filename=get_path("ff_missing_atom_types.xml")),
            strict=False,
        )

    def test_forcefeld_get_potential_atom_type(self, opls_ethane_foyer):
        at = opls_ethane_foyer.get_potential("atom_type", key=["opls_135"])
        assert at.expression == sympify(
            "ep * ((sigma/r)**12 - (sigma/r)**6) + q / (e0 * r)"
        )

        params = at.parameters
        assert "ep" in params
        assert "sigma" in params
        assert "e0" in params
        assert sympify("r") in at.independent_variables

        assert allclose_units_mixed(
            params.values(),
            [
                0.276144 * u.kJ / u.mol,
                0.35 * u.nm,
                8.8542e-12 * u.Unit("A**2*s**4/(kg*m**3)"),
                -0.18 * u.C,
            ],
        )

    def test_forcefield_get_parameters_atom_type(self, opls_ethane_foyer):
        params = opls_ethane_foyer.get_parameters("atom_type", key=["opls_140"])

        assert allclose_units_mixed(
            params.values(),
            [
                0.12552 * u.kJ / u.mol,
                0.25 * u.nm,
                8.8542e-12 * u.Unit("A**2*s**4/(kg*m**3)"),
                0.06 * u.C,
            ],
        )

    def test_forcefield_get_parameters_atom_type_copy(self, opls_ethane_foyer):
        params = opls_ethane_foyer.get_parameters(
            "atom_type", key=["opls_140"], copy=False
        )
        params_copy = opls_ethane_foyer.get_parameters(
            "atom_type", key=["opls_140"], copy=True
        )
        assert allclose_units_mixed(params.values(), params_copy.values())

    def test_forcefield_get_potential_bond_type(self, opls_ethane_foyer):
        bt = opls_ethane_foyer.get_potential(
            "bond_type", key=["opls_135", "opls_140"]
        )
        assert bt.name == "BondType-Harmonic-2"
        params = bt.parameters
        assert "k" in params
        assert "r_eq" in params

        assert sympify("r") in bt.independent_variables

        assert allclose_units_mixed(
            params.values(), [284512.0 * u.kJ / u.nm**2, 0.109 * u.nm]
        )

    def test_forcefield_get_potential_bond_type_reversed(
        self, opls_ethane_foyer
    ):
        assert opls_ethane_foyer.get_potential(
            "bond_type", ["opls_135", "opls_140"]
        ) == opls_ethane_foyer.get_potential(
            "bond_type", ["opls_140", "opls_135"]
        )

    def test_forcefield_get_parameters_bond_type(self, opls_ethane_foyer):
        params = opls_ethane_foyer.get_parameters(
            "bond_type", key=["opls_135", "opls_135"]
        )

        assert allclose_units_mixed(
            params.values(), [224262.4 * u.kJ / u.nm**2, 0.1529 * u.nm]
        )

    def test_forcefield_get_potential_angle_type(self, opls_ethane_foyer):
        at = opls_ethane_foyer.get_potential(
            "angle_type", key=["opls_135", "opls_135", "opls_140"]
        )
        assert at.name == "AngleType-Harmonic-1"
        params = at.parameters
        assert "k" in params
        assert "theta_eq" in params

        assert sympify("theta") in at.independent_variables

        assert allclose_units_mixed(
            params.values(),
            [313.8 * u.kJ / u.radian**2, 1.932079482 * u.radian],
        )

    def test_forcefield_get_potential_angle_type_reversed(
        self, opls_ethane_foyer
    ):
        assert opls_ethane_foyer.get_potential(
            "angle_type", ["opls_135", "opls_135", "opls_140"]
        ) == opls_ethane_foyer.get_potential(
            "angle_type", ["opls_140", "opls_135", "opls_135"]
        )

    def test_forcefield_get_parameters_angle_type(self, opls_ethane_foyer):
        params = opls_ethane_foyer.get_parameters(
            "angle_type", key=["opls_140", "opls_135", "opls_140"]
        )

        assert allclose_units_mixed(
            params.values(),
            [276.144 * u.kJ / u.radian**2, 1.8814649337 * u.radian],
        )

    def test_forcefield_get_potential_dihedral_type(self, opls_ethane_foyer):
        dt = opls_ethane_foyer.get_potential(
            "dihedral_type",
            key=["opls_140", "opls_135", "opls_135", "opls_140"],
        )
        assert dt.name == "DihedralType-RB-Proper-1"
        params = dt.parameters
        assert "c0" in params
        assert "c1" in params
        assert "c2" in params
        assert "c3" in params
        assert "c4" in params
        assert "c5" in params

        assert sympify("phi") in dt.independent_variables

        assert allclose_units_mixed(
            params.values(),
            [0.6276, 1.8828, 0.0, -2.5104, 0.0, 0.0] * u.kJ / u.mol,
        )

    def test_forcefield_get_parameters_dihedral_type(self, opls_ethane_foyer):
        params = opls_ethane_foyer.get_parameters(
            "dihedral_type",
            key=["opls_140", "opls_135", "opls_135", "opls_140"],
        )

        assert allclose_units_mixed(
            params.values(),
            [0.6276, 1.8828, 0.0, -2.5104, 0.0, 0.0] * u.kJ / u.mol,
        )

    def test_forcefield_get_potential_non_exisistent_group(
        self, opls_ethane_foyer
    ):
        with pytest.raises(ValueError):
            opls_ethane_foyer.get_potential("non_group", ["a", "b", "c"])

    def test_forcefield_get_potential_non_string_key(self, opls_ethane_foyer):
        with pytest.raises(TypeError):
            opls_ethane_foyer.get_potential("atom_type", key=[111])

    def test_get_atom_type_missing(self, opls_ethane_foyer):
        with pytest.raises(MissingPotentialError):
            opls_ethane_foyer._get_atom_type("opls_359", warn=False)

        with pytest.warns(UserWarning):
            opls_ethane_foyer._get_atom_type("opls_359", warn=True)

    def test_get_bond_type_missing(self, opls_ethane_foyer):
        with pytest.raises(MissingPotentialError):
            opls_ethane_foyer._get_bond_type(
                ["opls_359", "opls_600"], warn=False
            )

        with pytest.warns(UserWarning):
            opls_ethane_foyer._get_bond_type(
                ["opls_359", "opls_600"], warn=True
            )

    def test_get_angle_type_missing(self, opls_ethane_foyer):
        with pytest.raises(MissingPotentialError):
            opls_ethane_foyer._get_angle_type(
                ["opls_359", "opls_600", "opls_700"], warn=False
            )

        with pytest.warns(UserWarning):
            opls_ethane_foyer._get_angle_type(
                ["opls_359", "opls_600", "opls_700"], warn=True
            )

    def test_get_dihedral_type_missing(self, opls_ethane_foyer):
        with pytest.raises(MissingPotentialError):
            opls_ethane_foyer._get_dihedral_type(
                ["opls_359", "opls_600", "opls_700", "opls_800"], warn=False
            )

        with pytest.warns(UserWarning):
            opls_ethane_foyer._get_dihedral_type(
                ["opls_359", "opls_600", "opls_700", "opls_800"], warn=True
            )

    def test_get_improper_type_missing(self, opls_ethane_foyer):
        with pytest.raises(MissingPotentialError):
            opls_ethane_foyer._get_improper_type(
                ["opls_359", "opls_600", "opls_700", "opls_800"], warn=False
            )

        with pytest.warns(UserWarning):
            opls_ethane_foyer._get_improper_type(
                ["opls_359", "opls_600", "opls_700", "opls_800"], warn=True
            )

<<<<<<< HEAD
    def test_non_element_types(self, non_element_ff, opls_ethane_foyer):
        assert "_CH3" in non_element_ff.non_element_types
        assert "_CH2" in non_element_ff.non_element_types
        assert opls_ethane_foyer.non_element_types == set()
        assert len(opls_ethane_foyer.atom_types) > 0

        assert (
            non_element_ff.get_potential(
                group="atom_type", key="CH2_sp3"
            ).charge
            == 0
        )
        assert (
            non_element_ff.get_potential(
                group="atom_type", key="CH3_sp3"
            ).charge
            == 0
        )

        assert (
            non_element_ff.get_potential(
                group="atom_type", key="CH3_sp3"
            ).definition
            == "[_CH3;X1][_CH3,_CH2]"
        )
        assert (
            non_element_ff.get_potential(
                group="atom_type", key="CH2_sp3"
            ).definition
            == "[_CH2;X2]([_CH3,_CH2])[_CH3,_CH2]"
        )

    def test_forcefield_get_impropers_combinations(self):
        ff_with_impropers = ForceField()
        ff_with_impropers.name = "imp_ff"
        ff_with_impropers.improper_types = {
            "CT~CT~HC~HC": ImproperType(name="imp1"),
            "CT~HC~HC~HC": ImproperType(name="imp2"),
        }
        imp1 = ff_with_impropers.get_potential(
            "improper_type", ["CT", "HC", "HC", "CT"]
        )
        imp2 = ff_with_impropers.get_potential(
            "improper_type", ["CT", "HC", "CT", "HC"]
        )
        assert imp1.name == imp2.name
        assert imp1 is imp2
=======
    def test_write_xml(self, opls_ethane_foyer):
        opls_ethane_foyer.xml("test_xml_writer.xml")
        reloaded_xml = ForceField("test_xml_writer.xml")
        get_names = lambda ff, param: [
            typed for typed in getattr(ff, param).keys()
        ]
        for param in [
            "atom_types",
            "bond_types",
            "angle_types",
            "dihedral_types",
        ]:
            assert get_names(opls_ethane_foyer, param) == get_names(
                reloaded_xml, param
            )

    def test_write_not_xml(self, opls_ethane_foyer):
        with pytest.raises(ForceFieldError):
            opls_ethane_foyer.xml("bad_path")
>>>>>>> cc3f8bb1
<|MERGE_RESOLUTION|>--- conflicted
+++ resolved
@@ -567,7 +567,6 @@
                 ["opls_359", "opls_600", "opls_700", "opls_800"], warn=True
             )
 
-<<<<<<< HEAD
     def test_non_element_types(self, non_element_ff, opls_ethane_foyer):
         assert "_CH3" in non_element_ff.non_element_types
         assert "_CH2" in non_element_ff.non_element_types
@@ -615,7 +614,7 @@
         )
         assert imp1.name == imp2.name
         assert imp1 is imp2
-=======
+
     def test_write_xml(self, opls_ethane_foyer):
         opls_ethane_foyer.xml("test_xml_writer.xml")
         reloaded_xml = ForceField("test_xml_writer.xml")
@@ -634,5 +633,4 @@
 
     def test_write_not_xml(self, opls_ethane_foyer):
         with pytest.raises(ForceFieldError):
-            opls_ethane_foyer.xml("bad_path")
->>>>>>> cc3f8bb1
+            opls_ethane_foyer.xml("bad_path")