import forcefield_utilities as ffutils
import hoomd
import numpy as np
import pytest
import unyt as u
from mbuild.formats.hoomd_forcefield import create_hoomd_forcefield

from gmso import ForceField
from gmso.external import from_mbuild
from gmso.external.convert_hoomd import to_hoomd_forcefield, to_hoomd_snapshot
from gmso.parameterization import apply
from gmso.tests.base_test import BaseTest
from gmso.tests.utils import get_path
from gmso.utils.io import has_hoomd, has_mbuild, import_
from gmso.utils.sorting import sort_connection_strings

if has_hoomd:
    hoomd = import_("hoomd")
    hoomd_version = hoomd.version.version.split(".")

if has_mbuild:
    mb = import_("mbuild")


def run_hoomd_nvt(snapshot, forces, vhoomd=4):
    cpu = hoomd.device.CPU()
    sim = hoomd.Simulation(device=cpu)
    sim.create_state_from_snapshot(snapshot)

    integrator = hoomd.md.Integrator(dt=0.001)
    integrator_forces = list()
    for cat in forces:
        for force in forces[cat]:
            integrator_forces.append(force)
    integrator.forces = integrator_forces

    temp = 300 * u.K
    kT = temp.to_equivalent("kJ/mol", "thermal").value
    if vhoomd == 4:
        thermostat = hoomd.md.methods.thermostats.MTTK(kT=kT, tau=1.0)
        nvt = hoomd.md.methods.ConstantVolume(
            thermostat=thermostat, filter=hoomd.filter.All()
        )
    elif vhoomd == 3:
        nvt = hoomd.md.methods.NVT(kT=kT, filter=hoomd.filter.All(), tau=1.0)
    integrator.methods.append(nvt)
    sim.operations.integrator = integrator

    sim.state.thermalize_particle_momenta(filter=hoomd.filter.All(), kT=kT)
    thermodynamic_properties = hoomd.md.compute.ThermodynamicQuantities(
        filter=hoomd.filter.All()
    )

    sim.operations.computes.append(thermodynamic_properties)
    return sim


@pytest.mark.skipif(not has_hoomd, reason="hoomd is not installed")
@pytest.mark.skipif(not has_mbuild, reason="mbuild not installed")
class TestGsd(BaseTest):
    def test_mbuild_comparison(self, oplsaa_forcefield):
        compound = mb.load("CCC", smiles=True)
        com_box = mb.packing.fill_box(compound, box=[5, 5, 5], n_compounds=2)
        base_units = {
            "mass": u.g / u.mol,
            "length": u.nm,
            "energy": u.kJ / u.mol,
        }

        top = from_mbuild(com_box)
        top.identify_connections()
        top = apply(top, oplsaa_forcefield, remove_untyped=True)

        gmso_snapshot, _ = to_hoomd_snapshot(top, base_units=base_units)
        gmso_forces, _ = to_hoomd_forcefield(
            top,
            r_cut=1.4,
            base_units=base_units,
            pppm_kwargs={"resolution": (64, 64, 64), "order": 7},
        )

        integrator_forces = list()
        for cat in gmso_forces:
            for force in gmso_forces[cat]:
                integrator_forces.append(force)

        import foyer

        oplsaa = foyer.Forcefield(name="oplsaa")
        structure = oplsaa.apply(com_box)

        d = 10
        e = 1 / 4.184
        m = 0.9999938574

        mb_snapshot, mb_forcefield, _ = create_hoomd_forcefield(
            structure,
            ref_distance=d,
            ref_energy=e,
            ref_mass=m,
            r_cut=1.4,
            init_snap=None,
            pppm_kwargs={"Nx": 64, "Ny": 64, "Nz": 64, "order": 7},
        )

        assert mb_snapshot.particles.N == gmso_snapshot.particles.N
        assert np.allclose(
            mb_snapshot.particles.position, gmso_snapshot.particles.position
        )
        assert mb_snapshot.bonds.N == gmso_snapshot.bonds.N
        assert mb_snapshot.angles.N == gmso_snapshot.angles.N
        assert mb_snapshot.dihedrals.N == gmso_snapshot.dihedrals.N

        sorted_gmso_ff = sorted(
            integrator_forces, key=lambda cls: str(cls.__class__)
        )
        sorted_mbuild_ff = sorted(
            mb_forcefield, key=lambda cls: str(cls.__class__)
        )

        for mb_force, gmso_force in zip(sorted_mbuild_ff, sorted_gmso_ff):
            if (  # TODO: why are these skipped?
                isinstance(mb_force, hoomd.md.long_range.pppm.Coulomb)
                or isinstance(mb_force, hoomd.md.pair.pair.LJ)
                or isinstance(mb_force, hoomd.md.special_pair.LJ)
                or isinstance(mb_force, hoomd.md.pair.pair.Ewald)
                or isinstance(mb_force, hoomd.md.special_pair.Coulomb)
            ):
                continue
            keys = mb_force.params.param_dict.keys()
            gmso_keys = gmso_force.params.param_dict.keys()
            print("\n\n", keys, gmso_keys, gmso_force, "\n\n")
            for key in keys:
                gmso_key = key.replace("opls_135", "CT")
                gmso_key = gmso_key.replace("opls_136", "CT")
                gmso_key = gmso_key.replace("opls_140", "HC")
                gmso_key = "-".join(
                    sort_connection_strings(gmso_key.split("-"))
                )
                mb_params = mb_force.params.param_dict[key]
                gmso_params = gmso_force.params.param_dict[gmso_key]
                variables = mb_params.keys()
                for var in variables:
                    print(key, gmso_key, var, mb_params[var], gmso_params[var])
                    assert np.isclose(mb_params[var], gmso_params[var])

    @pytest.mark.skipif(
        int(hoomd_version[0]) < 4, reason="Unsupported features in HOOMD 3"
    )
    def test_hoomd4_simulation(self):
        compound = mb.load("CCC", smiles=True)
        com_box = mb.packing.fill_box(compound, box=[5, 5, 5], n_compounds=2)
        base_units = {
            "mass": u.g / u.mol,
            "length": u.nm,
            "energy": u.kJ / u.mol,
        }

        top = from_mbuild(com_box)
        top.identify_connections()
        oplsaa = ffutils.FoyerFFs().load("oplsaa").to_gmso_ff()
        top = apply(top, oplsaa, remove_untyped=True)

        gmso_snapshot, _ = to_hoomd_snapshot(top, base_units=base_units)
        gmso_forces, _ = to_hoomd_forcefield(
            top,
            r_cut=1.4,
            base_units=base_units,
            pppm_kwargs={"resolution": (64, 64, 64), "order": 7},
        )

        sim = run_hoomd_nvt(gmso_snapshot, gmso_forces)
        sim.run(100)

    @pytest.mark.skipif(
        int(hoomd_version[0]) < 4, reason="Deprecated features in HOOMD 4"
    )
    def test_hoomd4_simulation_auto_scaled(self):
        compound = mb.load("CCC", smiles=True)
        com_box = mb.packing.fill_box(compound, box=[5, 5, 5], n_compounds=2)
        base_units = {
            "mass": u.g / u.mol,
            "length": u.nm,
            "energy": u.kJ / u.mol,
        }

        top = from_mbuild(com_box)
        top.identify_connections()
        oplsaa = ffutils.FoyerFFs().load("oplsaa").to_gmso_ff()
        top = apply(top, oplsaa, remove_untyped=True)

        gmso_snapshot, _ = to_hoomd_snapshot(
            top,
            base_units=base_units,
            auto_scale=True,
        )
        gmso_forces, _ = to_hoomd_forcefield(
            top,
            r_cut=1.4,
            base_units=base_units,
            pppm_kwargs={"resolution": (64, 64, 64), "order": 7},
            auto_scale=True,
        )

        sim = run_hoomd_nvt(gmso_snapshot, gmso_forces)
        sim.run(100)

    @pytest.mark.skipif(
        int(hoomd_version[0]) >= 4, reason="Deprecated features in HOOMD 4"
    )
    def test_hoomd3_simulation(self):
        compound = mb.load("CCC", smiles=True)
        com_box = mb.packing.fill_box(compound, box=[5, 5, 5], n_compounds=2)
        base_units = {
            "mass": u.g / u.mol,
            "length": u.nm,
            "energy": u.kJ / u.mol,
        }

        top = from_mbuild(com_box)
        top.identify_connections()
        oplsaa = ffutils.FoyerFFs().load("oplsaa").to_gmso_ff()
        top = apply(top, oplsaa, remove_untyped=True)

        gmso_snapshot, snapshot_base_units = to_hoomd_snapshot(
            top, base_units=base_units
        )
        gmso_forces, forces_base_units = to_hoomd_forcefield(
            top,
            r_cut=1.4,
            base_units=base_units,
            pppm_kwargs={"resolution": (64, 64, 64), "order": 7},
        )

        sim = run_hoomd_nvt(gmso_snapshot, gmso_forces, vhoomd=3)
        sim.run(100)

    @pytest.mark.skipif(
        int(hoomd_version[0]) >= 4, reason="Deprecated features in HOOMD 4"
    )
    def test_hoomd3_simulation_auto_scaled(self):
        compound = mb.load("CCC", smiles=True)
        com_box = mb.packing.fill_box(compound, box=[5, 5, 5], n_compounds=2)
        base_units = {
            "mass": u.g / u.mol,
            "length": u.nm,
            "energy": u.kJ / u.mol,
        }

        top = from_mbuild(com_box)
        top.identify_connections()
        oplsaa = ffutils.FoyerFFs().load("oplsaa").to_gmso_ff()
        top = apply(top, oplsaa, remove_untyped=True)

        gmso_snapshot, snapshot_base_units = to_hoomd_snapshot(
            top,
            base_units=base_units,
            auto_scale=True,
        )
        gmso_forces, forces_base_units = to_hoomd_forcefield(
            top,
            r_cut=1.4,
            base_units=base_units,
            pppm_kwargs={"resolution": (64, 64, 64), "order": 7},
            auto_scale=True,
        )

        integrator_forces = list()
        for cat in gmso_forces:
            for force in gmso_forces[cat]:
                integrator_forces.append(force)

        temp = 300 * u.K
        kT = temp.to_equivalent("kJ/mol", "thermal").value

        cpu = hoomd.device.CPU()
        sim = hoomd.Simulation(device=cpu)
        sim.create_state_from_snapshot(gmso_snapshot)

        integrator = hoomd.md.Integrator(dt=0.001)
        # cell = hoomd.md.nlist.Cell(buffer=0.4)
        integrator.forces = integrator_forces
        # integrator.forces = mb_forcefield

        nvt = hoomd.md.methods.NVT(kT=kT, filter=hoomd.filter.All(), tau=1.0)
        integrator.methods.append(nvt)
        sim.operations.integrator = integrator

        sim.state.thermalize_particle_momenta(filter=hoomd.filter.All(), kT=kT)
        thermodynamic_properties = hoomd.md.compute.ThermodynamicQuantities(
            filter=hoomd.filter.All()
        )

        sim.operations.computes.append(thermodynamic_properties)
        sim.run(100)

    def test_diff_base_units(self):
        compound = mb.load("CC", smiles=True)
        com_box = mb.packing.fill_box(compound, box=[5, 5, 5], n_compounds=2)
        base_units = {
            "mass": u.amu,
            "length": u.nm,
            "energy": u.kJ / u.mol,
        }

        top = from_mbuild(com_box)
        top.identify_connections()
        oplsaa = ffutils.FoyerFFs().load("oplsaa").to_gmso_ff()
        top = apply(top, oplsaa, remove_untyped=True)

        gmso_snapshot, snapshot_base_units = to_hoomd_snapshot(
            top, base_units=base_units
        )
        gmso_forces, forces_base_units = to_hoomd_forcefield(
            top,
            r_cut=1.4,
            base_units=base_units,
            pppm_kwargs={"resolution": (64, 64, 64), "order": 7},
        )

    def test_default_units(self):
        compound = mb.load("CC", smiles=True)
        com_box = mb.packing.fill_box(compound, box=[5, 5, 5], n_compounds=2)
        base_units = {
            "mass": u.amu,
            "length": u.nm,
            "energy": u.kJ / u.mol,
        }

        top = from_mbuild(com_box)
        top.identify_connections()
        oplsaa = ffutils.FoyerFFs().load("oplsaa").to_gmso_ff()
        top = apply(top, oplsaa, remove_untyped=True)

        gmso_snapshot, snapshot_base_units = to_hoomd_snapshot(top)
        gmso_forces, forces_base_units = to_hoomd_forcefield(
            top=top,
            r_cut=1.4,
            pppm_kwargs={"resolution": (64, 64, 64), "order": 7},
        )

    def test_ff_zero_parameter(self):
        ethane = mb.lib.molecules.Ethane()
        top = from_mbuild(ethane)
        top.identify_connections()
        ff_zero_param = (
            ffutils.FoyerFFs()
            .load(get_path("ethane_zero_parameter.xml"))
            .to_gmso_ff()
        )
        top = apply(top, ff_zero_param, remove_untyped=True)
        base_units = {
            "mass": u.g / u.mol,
            "length": u.nm,
            "energy": u.kJ / u.mol,
        }
        gmso_forces, forces_base_units = to_hoomd_forcefield(
            top,
            r_cut=1.4,
            base_units=base_units,
            pppm_kwargs={"resolution": (64, 64, 64), "order": 7},
        )
        integrator_forces = list()
        for cat in gmso_forces:
            for force in gmso_forces[cat]:
                integrator_forces.append(force)
        for force in integrator_forces:
            if isinstance(force, hoomd.md.pair.LJ):
                keys = force.params.param_dict.keys()
                for key in keys:
                    if "opls_135" in list(key):
                        params = force.params.param_dict[key]
                        variables = params.keys()
                        for var in variables:
                            assert params[var] == 0.0

    def test_zero_charges(self):
        compound = mb.load("CC", smiles=True)
        com_box = mb.packing.fill_box(compound, box=[5, 5, 5], n_compounds=2)
        base_units = {
            "mass": u.amu,
            "length": u.nm,
            "energy": u.kJ / u.mol,
        }

        top = from_mbuild(com_box)
        top.identify_connections()
        oplsaa = ffutils.FoyerFFs().load("oplsaa").to_gmso_ff()
        top = apply(top, oplsaa, remove_untyped=True)
        for site in top.sites:
            site.charge = 0

        gmso_forces, _ = to_hoomd_forcefield(
            top=top,
            r_cut=1.4,
        )
        for cat in gmso_forces:
            for force in gmso_forces[cat]:
                assert not isinstance(force, hoomd.md.pair.pair.Ewald)
                assert not isinstance(force, hoomd.md.long_range.pppm.Coulomb)
                assert not isinstance(force, hoomd.md.special_pair.Coulomb)

<<<<<<< HEAD
    @pytest.mark.skipif(not has_hoomd, reason="hoomd is not installed")
    @pytest.mark.skipif(not has_mbuild, reason="mbuild not installed")
    @pytest.mark.skipif(
        int(hoomd_version[0]) <= 3.8, reason="Deprecated features in HOOMD 4"
    )
    def test_gaff_sim(self, gaff_forcefield):
        base_units = {
            "mass": u.g / u.mol,
            "length": u.nm,
            "energy": u.kJ / u.mol,
        }
        ethanol = mb.load("CCO", smiles=True)
        ethanol.box = mb.Box([5, 5, 5])
        top = ethanol.to_gmso()
        parameterized_top = apply(
            top, gaff_forcefield, identify_connections=True
        )
        assert parameterized_top.is_fully_typed

        snap, _ = to_hoomd_snapshot(parameterized_top, base_units)
        forces, _ = to_hoomd_forcefield(
            parameterized_top,
            r_cut=1.4,
            base_units=base_units,
            pppm_kwargs={"resolution": (64, 64, 64), "order": 7},
        )
        assert forces
        assert snap

        sim = run_hoomd_nvt(snap, forces)
        sim.run(100)
=======
    def test_forces_connections_match(self):
        compound = mb.load("CC", smiles=True)
        com_box = mb.packing.fill_box(compound, box=[5, 5, 5], n_compounds=1)
        base_units = {
            "mass": u.amu,
            "length": u.nm,
            "energy": u.kJ / u.mol,
        }
        top = com_box.to_gmso()
        top.identify_connections()
        ethaneFF = ForceField(get_path("alkanes.xml"))

        top = apply(top, ethaneFF, remove_untyped=True)

        snapshot, _ = to_hoomd_snapshot(top, base_units=base_units)
        assert "CT-HC" in snapshot.bonds.types

        forces, _ = to_hoomd_forcefield(
            top=top, r_cut=1.4, base_units=base_units
        )
        assert "CT-HC" in forces["bonds"][0].params.keys()

    def test_forces_wildcards(self):
        compound = mb.load("CCCC", smiles=True)
        com_box = mb.packing.fill_box(compound, box=[5, 5, 5], n_compounds=1)
        base_units = {
            "mass": u.amu,
            "length": u.nm,
            "energy": u.kJ / u.mol,
        }
        top = com_box.to_gmso()
        top.identify_connections()
        ethaneFF = ForceField(get_path("alkanes_wildcards.xml"))
        top = apply(top, ethaneFF, remove_untyped=True)

        snapshot, _ = to_hoomd_snapshot(top, base_units=base_units)
        assert "CT-HC" in snapshot.bonds.types

        forces, _ = to_hoomd_forcefield(
            top=top, r_cut=1.4, base_units=base_units
        )
        assert "CT-CT-CT-HC" in list(forces["dihedrals"][0].params)
        for conntype in snapshot.dihedrals.types:
            assert conntype in list(forces["dihedrals"][0].params)
>>>>>>> 6fa1518b
<|MERGE_RESOLUTION|>--- conflicted
+++ resolved
@@ -28,11 +28,7 @@
     sim.create_state_from_snapshot(snapshot)
 
     integrator = hoomd.md.Integrator(dt=0.001)
-    integrator_forces = list()
-    for cat in forces:
-        for force in forces[cat]:
-            integrator_forces.append(force)
-    integrator.forces = integrator_forces
+    integrator.forces = list(set().union(*forces.values()))
 
     temp = 300 * u.K
     kT = temp.to_equivalent("kJ/mol", "thermal").value
@@ -129,7 +125,6 @@
                 continue
             keys = mb_force.params.param_dict.keys()
             gmso_keys = gmso_force.params.param_dict.keys()
-            print("\n\n", keys, gmso_keys, gmso_force, "\n\n")
             for key in keys:
                 gmso_key = key.replace("opls_135", "CT")
                 gmso_key = gmso_key.replace("opls_136", "CT")
@@ -141,7 +136,6 @@
                 gmso_params = gmso_force.params.param_dict[gmso_key]
                 variables = mb_params.keys()
                 for var in variables:
-                    print(key, gmso_key, var, mb_params[var], gmso_params[var])
                     assert np.isclose(mb_params[var], gmso_params[var])
 
     @pytest.mark.skipif(
@@ -400,7 +394,6 @@
                 assert not isinstance(force, hoomd.md.long_range.pppm.Coulomb)
                 assert not isinstance(force, hoomd.md.special_pair.Coulomb)
 
-<<<<<<< HEAD
     @pytest.mark.skipif(not has_hoomd, reason="hoomd is not installed")
     @pytest.mark.skipif(not has_mbuild, reason="mbuild not installed")
     @pytest.mark.skipif(
@@ -432,7 +425,7 @@
 
         sim = run_hoomd_nvt(snap, forces)
         sim.run(100)
-=======
+
     def test_forces_connections_match(self):
         compound = mb.load("CC", smiles=True)
         com_box = mb.packing.fill_box(compound, box=[5, 5, 5], n_compounds=1)
@@ -476,5 +469,4 @@
         )
         assert "CT-CT-CT-HC" in list(forces["dihedrals"][0].params)
         for conntype in snapshot.dihedrals.types:
-            assert conntype in list(forces["dihedrals"][0].params)
->>>>>>> 6fa1518b
+            assert conntype in list(forces["dihedrals"][0].params)