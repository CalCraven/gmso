import filecmp
import glob
import os

import lxml
import pytest
import unyt as u
from forcefield_utilities import GMSOFFs
from lxml.etree import DocumentInvalid
from sympy import sympify

from gmso.core.forcefield import ForceField
from gmso.core.improper_type import ImproperType
from gmso.exceptions import (
    ForceFieldError,
    ForceFieldParseError,
    MissingAtomTypesError,
    MissingPotentialError,
)
from gmso.tests.base_test import BaseTest
from gmso.tests.utils import allclose_units_mixed, get_path
from gmso.utils.io import get_fn

# Make source directory for all xmls to grab from
XML_DIR = get_fn("gmso_xmls")
TEST_XMLS = glob.glob(os.path.join(XML_DIR, "*/*.xml"))


def compare_xml_files(fn1, fn2):
    """Hash files to check for lossless conversion."""
    with open(fn1, "r") as f:
        line2 = f.readlines()
    with open(fn2, "r") as f:
        line1 = f.readlines()
    for l1, l2 in zip(line1, line2):
<<<<<<< HEAD
        assert l1.replace(" ", "") == l2.replace(" ", "")
    return True
=======
        assert l1.replace(" ", "") == l2.replace(" ", ""), (l1, l2)
    return True
    # TODO: this requires the files look the same, might be a smarter way
    # return filecmp.cmp(fn1, fn2)


def are_equivalent_ffs(ff1, ff2):
    """Compare forcefields for equivalency"""
    # TODO: write __eq__ method for a forcefield
    return ff1 == ff2
>>>>>>> d29bad48


class TestXMLHandling(BaseTest):
    @pytest.fixture
    def ff(self):
        return ForceField(get_path("ff-example0.xml"))

    @pytest.fixture
    def named_groups_ff(self):
        return ForceField(get_path("ff-example1.xml"))

    @pytest.fixture
    def opls_ethane_foyer(self):
        return ForceField(
            get_path(filename=get_path("oplsaa-ethane_foyer.xml"))
        )

    def test_write_xml(self, opls_ethane_foyer):
        opls_ethane_foyer.to_xml("test_xml_writer.xml")
        reloaded_xml = ForceField("test_xml_writer.xml")
        get_names = lambda ff, param: [
            typed for typed in getattr(ff, param).keys()
        ]
        for param in [
            "atom_types",
            "bond_types",
            "angle_types",
            "dihedral_types",
        ]:
            assert get_names(opls_ethane_foyer, param) == get_names(
                reloaded_xml, param
            )

    def test_foyer_xml_conversion(self):
        """Validate xml converted from Foyer can be written out correctly."""
        pass

    def test_write_xml_from_topology(self):
        """Validate xml from a typed topology matches loaded xmls."""
        pass

    @pytest.mark.parametrize("xml", TEST_XMLS)
    def test_load__direct_from_forcefield_utilities(self, xml):
        """Validate loaded xmls from ff-utils match original file."""
        ff = GMSOFFs().load_xml(xml).to_gmso_ff()
        assert isinstance(ff, ForceField)

    @pytest.mark.parametrize("xml", TEST_XMLS)
    def test_ffutils_backend(self, xml):
        ff1 = ForceField(xml)
        assert isinstance(ff1, ForceField)
        ff2 = ForceField(xml, backend="gmso", strict=False)
        assert isinstance(ff2, ForceField)
        assert ff1 == ff2

    @pytest.mark.parametrize("xml", TEST_XMLS)
    def test_gmso_backend(self, xml):
        ff = ForceField(xml, backend="gmso", strict=False)
        assert isinstance(ff, ForceField)

    @pytest.mark.parametrize("xml", TEST_XMLS)
    def test_load_write_xmls_gmso_backend(self, xml):
        """Validate loaded xmls written out match original file."""
        ff1 = ForceField(xml, backend="forcefield_utilities")
        ff1.to_xml("tmp.xml", overwrite=True)
        ff2 = ForceField("tmp.xml", strict=False)
        assert compare_xml_files(xml, "tmp.xml")
        assert ff1 == ff2

    @pytest.mark.parametrize("xml", TEST_XMLS)
    def test_load_write_xmls_ffutils_backend(self, xml):
        """Validate loaded xmls written out match original file."""
        ff1 = ForceField(xml, backend="forcefield-utilities")
        ff1.to_xml("tmp.xml", overwrite=True)
        ff2 = GMSOFFs().load_xml("tmp.xml").to_gmso_ff()
        assert compare_xml_files("tmp.xml", xml)
        assert ff1 == ff2

    def test_xml_error_handling(self):
        """Validate bad xml formatting in xmls."""
        pass

    def test_kb_in_ffutils(self):
        xml_path = get_path("ff-example0.xml")
        ff = ForceField(xml_path, backend="forcefield-utilities")
        assert ff<|MERGE_RESOLUTION|>--- conflicted
+++ resolved
@@ -33,22 +33,8 @@
     with open(fn2, "r") as f:
         line1 = f.readlines()
     for l1, l2 in zip(line1, line2):
-<<<<<<< HEAD
         assert l1.replace(" ", "") == l2.replace(" ", "")
     return True
-=======
-        assert l1.replace(" ", "") == l2.replace(" ", ""), (l1, l2)
-    return True
-    # TODO: this requires the files look the same, might be a smarter way
-    # return filecmp.cmp(fn1, fn2)
-
-
-def are_equivalent_ffs(ff1, ff2):
-    """Compare forcefields for equivalency"""
-    # TODO: write __eq__ method for a forcefield
-    return ff1 == ff2
->>>>>>> d29bad48
-
 
 class TestXMLHandling(BaseTest):
     @pytest.fixture
