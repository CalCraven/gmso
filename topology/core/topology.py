--- conflicted
+++ resolved
@@ -31,14 +31,9 @@
         self._connections = IndexedSet()
         self._bonds = IndexedSet()
         self._angles = IndexedSet()
-<<<<<<< HEAD
         self._dihedrals = IndexedSet()
-=======
-
         self._subtops = IndexedSet()
-
         self._typed = False
->>>>>>> 023c9650
         self._atom_types = IndexedSet()
         self._connection_types = IndexedSet()
         self._bond_types = IndexedSet()
@@ -162,17 +157,15 @@
         return len(self.angles)
 
     @property
-<<<<<<< HEAD
     def n_dihedrals(self):
         return len(self.dihedrals)
-=======
+
     def subtops(self):
         return self._subtops
 
     @property
     def n_subtops(self):
         return len(self._subtops)
->>>>>>> 023c9650
 
     @property
     def sites(self):
@@ -230,15 +223,11 @@
     def angle_type_expressions(self):
         return list(set([atype.expression for atype in self.angle_types]))
 
-<<<<<<< HEAD
     @property
     def dihedral_type_expressions(self):
         return list(set([atype.expression for atype in self.dihedral_types]))
 
-    def update_top(self):
-=======
     def update_top(self, update_types=True):
->>>>>>> 023c9650
         """ Update the entire topology's attributes
 
         Notes
@@ -252,21 +241,13 @@
         self.update_angles()
         self.update_dihedrals()
 
-<<<<<<< HEAD
-        self.update_atom_types()
-        self.update_connection_types()
-        self.update_bond_types()
-        self.update_angle_types()
-        self.update_dihedral_types()
-        self.is_typed()
-=======
         if update_types:
             self.update_atom_types()
             self.update_connection_types()
             self.update_bond_types()
             self.update_angle_types()
+            self.update_dihedral_types()
             self.is_typed()
->>>>>>> 023c9650
 
     def update_sites(self):
         """ (Is this necessary?)
