--- conflicted
+++ resolved
@@ -13,15 +13,13 @@
 
     top = read_xyz(get_fn('cu_block.xyz'))
     assert top.n_sites == 108
-<<<<<<< HEAD
+
     assert top.n_connections == 0
     assert set([type(site.position) for site in top.site_list]) == {u.unyt_array}
     assert set([site.position.units for site in top.site_list]) == {u.nm}
-=======
 
 def test_wrong_n_atoms(self):
     with pytest.raises(ValueError):
         mb.load(get_fn('too_few_atoms.xyz'))
     with pytest.raises(ValueError):
-        mb.load(get_fn('too_many_atoms.xyz'))
->>>>>>> 7b55bdeb
+        mb.load(get_fn('too_many_atoms.xyz'))