--- conflicted
+++ resolved
@@ -9,11 +9,7 @@
   - unyt<=2.9.2
   - boltons
   - lxml
-<<<<<<< HEAD
-  - pydantic<2.0
-=======
   - pydantic>1.8,<2.0
->>>>>>> 2f3c7f31
   - networkx
   - ele>=0.2.0
   - foyer>=0.11.3
