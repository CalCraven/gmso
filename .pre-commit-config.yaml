ci:
    autofix_commit_msg: |
        [pre-commit.ci] auto fixes from pre-commit.com hooks
        for more information, see https://pre-commit.ci
    autofix_prs: true
    autoupdate_commit_msg: '[pre-commit.ci] pre-commit autoupdate'
    autoupdate_schedule: weekly
    skip: []
    submodules: false
repos:
- repo: https://github.com/pre-commit/pre-commit-hooks
  rev: v4.6.0
  hooks:
    - id: check-yaml
    - id: end-of-file-fixer
    - id: trailing-whitespace
      exclude: 'setup.cfg|gmso/tests/files/.*'
- repo: https://github.com/psf/black
<<<<<<< HEAD
  rev: 24.4.0
=======
  rev: 24.4.2
>>>>>>> 7ffeb5ac
  hooks:
    - id: black
      args: [--line-length=80]
- repo: https://github.com/pycqa/isort
  rev: 5.13.2
  hooks:
    - id: isort
      name: isort (python)
      args: [--profile=black, --line-length=80]
      exclude: "gmso/tests/files/.*"
- repo: https://github.com/pycqa/pydocstyle
  rev: '6.3.0'
  hooks:
    - id: pydocstyle
      exclude: ^(gmso/abc|gmso/core|gmso/tests/|docs/|devtools/|setup.py)
      args: [--convention=numpy]<|MERGE_RESOLUTION|>--- conflicted
+++ resolved
@@ -16,11 +16,7 @@
     - id: trailing-whitespace
       exclude: 'setup.cfg|gmso/tests/files/.*'
 - repo: https://github.com/psf/black
-<<<<<<< HEAD
-  rev: 24.4.0
-=======
   rev: 24.4.2
->>>>>>> 7ffeb5ac
   hooks:
     - id: black
       args: [--line-length=80]
